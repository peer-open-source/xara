--- conflicted
+++ resolved
@@ -180,10 +180,7 @@
     ${mpm_SOURCE_DIR}/tests/vtk_writer_test.cc
     ${mpm_SOURCE_DIR}/tests/write_mesh_particles.cc
     ${mpm_SOURCE_DIR}/tests/write_mesh_particles_unitcell.cc
-<<<<<<< HEAD
     ${mpm_SOURCE_DIR}/tests/math_functions_test.cc
-=======
->>>>>>> 23ed24c2
   )
   if(MPM_BUILD_LIB)
     add_executable(mpmtest ${test_src})
