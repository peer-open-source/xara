--- conflicted
+++ resolved
@@ -103,7 +103,6 @@
   if (APPLE)
     message(":: MacOS")
     add_compile_definitions(_LINUX _UNIX _TCL85)
-    set(CMAKE_CXX_FLAGS "${CMAKE_CXX_FLAGS} -fmax-errors=1")
     # Temporary fix for a bug that is currently in Xcode 15
     add_link_options("-Wl,-ld_classic")
   else()
@@ -173,12 +172,10 @@
 
 # C/C++
 #--------------------------------------
-<<<<<<< HEAD
-=======
+
 set(CMAKE_C_STANDARD 11)
 set(CMAKE_POSITION_INDEPENDENT_CODE ON)
 set(CMAKE_COLOR_DIAGNOSTICS ON)
->>>>>>> e822ca6e
 
 if (CMAKE_CXX_COMPILER_ID STREQUAL "Clang")
   # using Clang
@@ -202,10 +199,6 @@
  
 endif()
 
-<<<<<<< HEAD
-set(CMAKE_POSITION_INDEPENDENT_CODE ON)
-=======
->>>>>>> e822ca6e
 set(CMAKE_COLOR_DIAGNOSTICS ON)
 
 
