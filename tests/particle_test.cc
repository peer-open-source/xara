--- conflicted
+++ resolved
@@ -718,13 +718,8 @@
     // Assign material properties
     REQUIRE(particle->assign_material(material) == true);
 
-<<<<<<< HEAD
-    // Check material id from particle
-    REQUIRE(particle->material_id() == 0);
-=======
     // Check material id
     REQUIRE(particle->material_id() == 1);
->>>>>>> 0367d187
 
     // Compute volume
     REQUIRE(particle->compute_volume() == true);
@@ -1060,13 +1055,8 @@
     // Assign material to particle
     REQUIRE(particle->assign_material(material) == true);
 
-<<<<<<< HEAD
-    // Check material id from particle
-    REQUIRE(particle->material_id() == 0);
-=======
     // Check material id
     REQUIRE(particle->material_id() == 1);
->>>>>>> 0367d187
   }
 
   SECTION("Check particle properties") {
