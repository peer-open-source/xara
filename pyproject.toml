[project]
name = "opensees"
version = "0.1.3"
authors = [
  {name="Claudio M. Perez"}
  # <50180406+claudioperez@users.noreply.github.com>"
]

license = {file = "LICENSE.txt"}

readme = "about/README.md"

description = "Nonlinear finite element analysis."

classifiers = [
    'Development Status :: 5 - Production/Stable',
    'Intended Audience :: Science/Research',
    'Intended Audience :: Developers',
#   'License :: OSI Approved :: BSD License',

    'Programming Language :: C',
    'Programming Language :: C++',
    'Programming Language :: Fortran',
    'Programming Language :: Python',
    'Programming Language :: Python :: 3',
    'Programming Language :: Python :: 3.8',
    'Programming Language :: Python :: 3.9',
    'Programming Language :: Python :: 3.10',
    'Programming Language :: Python :: 3.11',
    'Programming Language :: Python :: 3.12',
    'Programming Language :: Python :: 3 :: Only',

    'Topic :: Software Development',
    'Topic :: Scientific/Engineering',

    'Operating System :: Microsoft :: Windows',
    'Operating System :: POSIX',
    'Operating System :: Unix',
    'Operating System :: MacOS',
]

keywords = [
    "seismic",
    "computational-mechanics",
    "structural-analysis",
    "finite-element-analysis",
    "earthquake",
    "engineering",
] 

dependencies = [
    "shps", # Shape functions and quadrature
    "numpy < 1.20.0; python_version<'3.8'",
    "numpy ; python_version>='3.8'",

# Full-featured REPL
    "pyparsing",
    "prompt_toolkit",
    "pygments",
    "platformdirs"
]

[project.optional-dependencies]
testing = [
    "pytest >= 4.6",
    "pytest-checkdocs >= 2.4",
    "pytest-flake8",
    "nbmake"
]

# py = ["openseespy"]

# docs = [
#     "elstir",
#     "mkdocs-material"
# ]

[project.urls]
Repository = "https://github.com/claudioperez/OpenSeesRT"
Examples = "https://stairlab.github.io/opensees-gallery"

[build-system]
requires = [
    "amoeba-build >= 0.0.12",
    "pybind11",
    "setuptools >= 52.0.2",
]

build-backend = "setuptools.build_meta"

[tool.setuptools.packages.find]
where = ["SRC"]
include=["opensees*"]
exclude = ["SRC*", "site*"]

[tool.setuptools.package-data]
opensees = ["*.py", "*.so", "*.dll", "*.dylib"]

[tool.setuptools.exclude-package-data]
<<<<<<< HEAD
opensees = ["site*", "docs*", "tools", "*.html", "*.cmake", ".git*", "*.[htc]pp", "*.[ch]"]
=======
opensees = ["site*", "docs*", "*.html", "*.cmake", "*.tex", "*.txt", "*.cpp", "*.[ch]"]
>>>>>>> 5a3c15a2


[tool.cibuildwheel]
manylinux-x86_64-image="manylinux2014"
manylinux-aarch64-image="manylinux2014"
skip=["pp*", "*i686*", "UNKNOWN*", "cp3[67]-*"]

[tool.cibuildwheel.windows]
skip = ["pp*", "*-win32", "*UNKNOWN", "cp3[67]-*", "cp31[4]-*"]

[tool.cibuildwheel.macos]
skip = ["pp*", "*i686*", "UNKNOWN*", "*musllinux*", "cp3[6789]-*"]


[tool.cibuildwheel.linux]
skip = ["pp*", "*i686*", "UNKNOWN*", "*musllinux*", "cp3[678]-*"]
before-all = "yum install -y epel-release"
before-build = "yum install -y tcl-devel mysql-devel openblas-devel" # lapack-devel
repair-wheel-command = "auditwheel repair --exclude libOpenSeesRT.so  -w {dest_dir} {wheel}"


[tool.cibuildwheel.linux.environment]
# RUNNER_OS is a GitHub Actions specific env var; define it here so it works on Cirrus CI too
RUNNER_OS="Linux"
# /project will be the $PWD equivalent inside the docker used to build the wheel
PKG_CONFIG_PATH="/project/.openblas"
LD_LIBRARY_PATH="$LD_LIBRARY_PATH:/project/.openblas/lib"
<|MERGE_RESOLUTION|>--- conflicted
+++ resolved
@@ -97,11 +97,7 @@
 opensees = ["*.py", "*.so", "*.dll", "*.dylib"]
 
 [tool.setuptools.exclude-package-data]
-<<<<<<< HEAD
-opensees = ["site*", "docs*", "tools", "*.html", "*.cmake", ".git*", "*.[htc]pp", "*.[ch]"]
-=======
-opensees = ["site*", "docs*", "*.html", "*.cmake", "*.tex", "*.txt", "*.cpp", "*.[ch]"]
->>>>>>> 5a3c15a2
+opensees = ["site*", "docs*", "tools", "*.html", ".git*", "*.[htc]pp", "*.[ch]", "*.cmake", "*.tex", "*.txt"]
 
 
 [tool.cibuildwheel]
