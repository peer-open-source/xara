--- conflicted
+++ resolved
@@ -105,12 +105,8 @@
   double strain;
   for (int i = 1; i < argc && i < order; ++i) {
     if (Tcl_GetDouble(interp, argv[i], &strain) != TCL_OK) {
-<<<<<<< HEAD
-      opserr << OpenSees::PromptValueError << "could not read strain: strainSectionTest strain1? "
-=======
       opserr << OpenSees::PromptValueError 
              << "could not read strain: strainSectionTest strain1? "
->>>>>>> d61594a5
                 "strain2? ... strainN?\n";
       return TCL_ERROR;
     }
