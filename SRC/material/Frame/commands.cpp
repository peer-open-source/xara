//===----------------------------------------------------------------------===//
//
//        OpenSees - Open System for Earthquake Engineering Simulation    
//
//===----------------------------------------------------------------------===//
//
// Written: cmp
//
#include <tcl.h>
#include <string.h>
#include <ArgumentTracker.h>
#include <Parsing.h>
#include <Logging.h>
#include <BasicModelBuilder.h>
//
#include <ElasticLinearFrameSection3d.h>
#include <ElasticSection3d.h>
#include <SectionAggregator.h>


static int
validate(FrameSectionConstants& section, int ndm, int shear)
{
  int status = 0;
  if (section.A <= 0.0) {
    status -= 1;
    //opserr << "A <= 0.0\n";
  }
  
  if (section.Iz <= 0.0) {
    status -= 1;
    //opserr << "Iz <= 0.0\n";
  }
  
  
//if (shear)
//  if (section.G <= 0.0) {
//    status -= 1;
//    //opserr << "G <= 0.0\n";
//  }
  
  if (ndm == 3) {
//  if (section.J <= 0.0) {
//    //opserr << "J <= 0.0\n";
//    status -= 1;
//  }
    if (section.Iy <= 0.0)  {
      //opserr << "Iy <= 0.0\n";
      status -= 1;
    }
  }
  return status;
}


// section ElasticFrame tag E? A? Iz? <Iy? G? J?>
//                          E  A  I
//                          E  A  I  G  J
//    -E     $E
//    -G     $G
//
//    -A     $A
//          {$A $Ay}      if ndm == 2
//          {$A $Ay $Az}
//    -Ay    $Ay
//    -Az    $Az
//    -I/B   $Iz
//          {$Iy $Iz}
//          {$Iy $Iz $Iyz}
//    -J     $J
//    -C     $Cw
//          {$Cw $Ca}
//    -Q    {$Qy $Qz <$Qyx $Qyz>}
//    -R    {$Qy $Qz}
//
int
TclCommand_newElasticSection(ClientData clientData, Tcl_Interp *interp,
                                  int argc, TCL_Char ** const argv)
{
    enum class Position : int {
      Tag, E, A, Iz, Iy, G, J, End
    };

    assert(clientData != nullptr);
    BasicModelBuilder *builder = static_cast<BasicModelBuilder*>(clientData);
    FrameSectionConstants consts {};

    ArgumentTracker<Position> tracker;

    FrameSection* theSection = nullptr;
    bool construct_full = false;

    if (argc < 5) {
        opserr << OpenSees::PromptParseError << "insufficient arguments\n";
        opserr << "Want: section Elastic tag? E? A? Iz? <Iy? G? J?>.\n";
        return TCL_ERROR;
    }

    int tag;
    double E, G, J;

    bool use_mass = false;
    double mass=0.0;
    std::set<int> positional;

    if (builder->getNDM() == 2) {
        tracker.consume(Position::G);
        tracker.consume(Position::J);
        tracker.consume(Position::Iy);
    }

    int i;
    for (i=2; i<argc; i++) {

      if (strcmp(argv[i], "-mass") == 0) {
        if (argc == ++i || Tcl_GetDouble (interp, argv[i], &mass) != TCL_OK) {
          opserr << OpenSees::PromptParseError << "invalid mass.\n";
          return TCL_ERROR;
        }
        use_mass = true;
      }
      else if ((strcmp(argv[i], "-youngs-modulus") == 0) ||
               (strcmp(argv[i], "-E") == 0)) {
        if (argc == ++i || Tcl_GetDouble (interp, argv[i], &E) != TCL_OK) {
          opserr << OpenSees::PromptParseError << "invalid Young's modulus..\n";
          return TCL_ERROR;
        }
        tracker.consume(Position::E);
      }
      else if ((strcmp(argv[i], "-shear-modulus") == 0) ||
               (strcmp(argv[i], "-G") == 0)) {
        if (argc == ++i || Tcl_GetDouble (interp, argv[i], &G) != TCL_OK) {
          opserr << OpenSees::PromptParseError << "invalid shear modulus..\n";
          return TCL_ERROR;
        }
        tracker.consume(Position::G);
      }
      //
      // Section constants
      //
      else if ((strcmp(argv[i], "-area") == 0) ||
               (strcmp(argv[i], "-A") == 0)) {
        if (argc == ++i || Tcl_GetDouble (interp, argv[i], &consts.A) != TCL_OK) {
          opserr << OpenSees::PromptParseError << "invalid area..\n";
          return TCL_ERROR;
        }
        tracker.consume(Position::A);
      }

      else if ((strcmp(argv[i], "-shear-y") == 0) ||
               (strcmp(argv[i], "-Ay") == 0)) {
        if (argc == ++i || Tcl_GetDouble (interp, argv[i], &consts.Ay) != TCL_OK) {
          opserr << OpenSees::PromptParseError << "invalid shear area.\n";
          return TCL_ERROR;
        }
        construct_full = true;
      }

      else if ((strcmp(argv[i], "-shear-z") == 0) ||
               (strcmp(argv[i], "-Az") == 0)) {
        if (argc == ++i || Tcl_GetDouble (interp, argv[i], &consts.Az) != TCL_OK) {
          opserr << OpenSees::PromptParseError << "invalid shear area.\n";
          return TCL_ERROR;
        }
        construct_full = true;
      }

      else if ((strcmp(argv[i], "-inertia") == 0) ||
               (strcmp(argv[i], "-I") == 0) ||
               (strcmp(argv[i], "-Iz") == 0)) {
        if (argc == ++i || Tcl_GetDouble (interp, argv[i], &consts.Iz) != TCL_OK) {
          opserr << OpenSees::PromptParseError << "invalid inertia..\n";
          return TCL_ERROR;
        }
        tracker.consume(Position::Iz);
      }

      else if ((strcmp(argv[i], "-inertia-y") == 0) ||
               (strcmp(argv[i], "-Iy") == 0)) {
        if (argc == ++i || Tcl_GetDouble (interp, argv[i], &consts.Iy) != TCL_OK) {
          opserr << OpenSees::PromptParseError << "invalid inertia..\n";
          return TCL_ERROR;
        }
        tracker.consume(Position::Iy);
      }

      else if ((strcmp(argv[i], "-venant") == 0) ||
               (strcmp(argv[i], "-J") == 0)) {
        if (argc == ++i || Tcl_GetDouble (interp, argv[i], &J) != TCL_OK) {
          opserr << OpenSees::PromptParseError << "invalid St. Venant constant.\n";
          return TCL_ERROR;
        }
        tracker.consume(Position::J);
      }

      else if (strcmp(argv[i], "-Qy")==0) {
        if (argc == ++i || Tcl_GetDouble (interp, argv[i], &consts.Qy) != TCL_OK) {
          opserr << OpenSees::PromptParseError << "invalid Qy.\n";
          return TCL_ERROR;
        }
      }
      else if (strcmp(argv[i], "-Qz")==0) {
        if (argc == ++i || Tcl_GetDouble (interp, argv[i], &consts.Qz) != TCL_OK) {
          opserr << OpenSees::PromptParseError << "invalid Qz.\n";
          return TCL_ERROR;
        }
      }
      else if (strcmp(argv[i], "-Sy")==0) {
        if (argc == ++i || Tcl_GetDouble (interp, argv[i], &consts.Sy) != TCL_OK) {
          opserr << OpenSees::PromptParseError << "invalid Sy.\n";
          return TCL_ERROR;
        }
      }
      else if (strcmp(argv[i], "-Sz")==0) {
        if (argc == ++i || Tcl_GetDouble (interp, argv[i], &consts.Sz) != TCL_OK) {
          opserr << OpenSees::PromptParseError << "invalid Sz.\n";
          return TCL_ERROR;
        }
      }
      else if (strcmp(argv[i], "-Ry")==0) {
        if (argc == ++i || Tcl_GetDouble (interp, argv[i], &consts.Ry) != TCL_OK) {
          opserr << OpenSees::PromptParseError << "invalid Ry.\n";
          return TCL_ERROR;
        }
      }
      else if (strcmp(argv[i], "-Rz")==0) {
        if (argc == ++i || Tcl_GetDouble (interp, argv[i], &consts.Rz) != TCL_OK) {
          opserr << OpenSees::PromptParseError << "invalid Rz.\n";
          return TCL_ERROR;
        }
      }
      else
        positional.insert(i);

    }

    //
    // Positional arguments
    //
    for (int i : positional) {
      switch (tracker.current()) {
        case Position::Tag :
          if (Tcl_GetInt(interp, argv[i], &tag) != TCL_OK) {
              opserr << OpenSees::PromptParseError << "invalid section Elastic tag.\n";
              return TCL_ERROR;           
          } else {
            tracker.increment();
            break;
          }

        case Position::E:
          if (Tcl_GetDouble (interp, argv[i], &E) != TCL_OK) {
              opserr << OpenSees::PromptParseError << "invalid E.\n";
              return TCL_ERROR;
          } else {
            tracker.increment();
            break;
          }

        case Position::A:
          if (Tcl_GetDouble (interp, argv[i], &consts.A) != TCL_OK) {
              opserr << OpenSees::PromptParseError << "invalid A.\n";
              return TCL_ERROR;
          } else {
            tracker.increment();
            break;
          }

        case Position::Iz:
          if (Tcl_GetDouble (interp, argv[i], &consts.Iz) != TCL_OK) {
              opserr << OpenSees::PromptParseError << "invalid Iz.\n";
              return TCL_ERROR;
          } else {
            tracker.increment();
            break;
          }

        case Position::Iy:
          if (Tcl_GetDouble (interp, argv[i], &consts.Iy) != TCL_OK || consts.Iy < 0) {
              opserr << OpenSees::PromptParseError << "invalid Iy.\n";
              return TCL_ERROR;
          } else {
            tracker.increment();
            break;
          }

        case Position::G:
          if (Tcl_GetDouble (interp, argv[i], &G) != TCL_OK) {
              opserr << OpenSees::PromptParseError << "invalid G.\n";
              return TCL_ERROR;
          } else {
            tracker.increment();
            break;
          }

        case Position::J:
          if (Tcl_GetDouble (interp, argv[i], &J) != TCL_OK) {
              opserr << OpenSees::PromptParseError << "invalid J.\n";
              return TCL_ERROR;
          } else {
            tracker.increment();
            break;
          }

        case Position::End:
          opserr << OpenSees::PromptParseError << "unexpected argument" << argv[i] << ".\n";
          return TCL_ERROR;
      }
    }

    if (tracker.current() != Position::End) {
      opserr << OpenSees::PromptParseError
             << "missing required arguments: ";
      while (tracker.current() != Position::End) {
        switch (tracker.current()) {
          case Position::Tag :
            opserr << "tag ";
            break;
          case Position::E:
            opserr << "E ";
            break;
          case Position::A:
            opserr << "A ";
            break;
          case Position::Iz:
            opserr << "Iz ";
            break;
          case Position::Iy:
            opserr << "Iy ";
            break;
          case Position::G:
            opserr << "G ";
            break;
          case Position::J:
            opserr << "J ";
            break;
          case Position::End:
            break;
        }

        if (tracker.current() == Position::End)
          break;

        tracker.consume(tracker.current());
      }

      opserr << "\n";

      return TCL_ERROR;
    }



    if (construct_full) {
      consts.Ca =   consts.Iy + consts.Iz - J;
      consts.Sa = -(consts.Iy + consts.Iz - J);
      theSection = new ElasticLinearFrameSection3d(tag,
          E, G,
          consts.A,  consts.Ay, consts.Az,              // n-n
          consts.Iy, consts.Iz, consts.Iyz,             // m-m
          consts.Cw, consts.Ca,                         // w-w
          consts.Qy, consts.Qz,                         // n-m
          consts.Rw, consts.Ry, consts.Rz,              // n-w
          consts.Sa, consts.Sy, consts.Sz,              // m-w
          mass, use_mass                                // mass
      );
    }
<<<<<<< HEAD
    else if (argc > 6) {
=======
    else if (strcmp(argv[1], "Elastic") == 0)
      theSection = new ElasticSection3d(tag, E, consts.A, consts.Iz, consts.Iy, G, J);

    else if (builder->getNDM() == 3) { //argc > 8) {
>>>>>>> 3f34382b
      theSection = new ElasticLinearFrameSection3d(tag, E,  consts.A,
                                                   consts.Iz, consts.Iy, 
                                                   G, J, mass, use_mass);
    }
    else
      theSection = new ElasticLinearFrameSection3d(tag, E, consts.A, 
                                                   consts.Iz, mass, use_mass);


    if (theSection == nullptr || builder->addTaggedObject<FrameSection>(*theSection) < 0) {
      if (theSection != nullptr)
        delete theSection;
      return TCL_ERROR;
    } else
      return TCL_OK;
}


int
TclCommand_addSectionAggregator(ClientData clientData, Tcl_Interp* interp, int argc, TCL_Char**const argv)
{
    assert(clientData != nullptr);
    BasicModelBuilder *builder = static_cast<BasicModelBuilder*>(clientData);

    if (argc < 5) {
      opserr << G3_ERROR_PROMPT << "insufficient arguments\n";
      opserr << "Want: section Aggregator tag? uniTag1? code1? ... <-section "
                "secTag?>"
             << endln;
      return TCL_ERROR;
    }

    int tag;
    int secTag;
    FrameSection *theSec = nullptr;

    if (Tcl_GetInt(interp, argv[2], &tag) != TCL_OK) {
      opserr << G3_ERROR_PROMPT << "invalid Aggregator tag" << endln;
      return TCL_ERROR;
    }

    int nArgs = argc - 3;

    for (int ii = 5; ii < argc; ii++) {
      if (strcmp(argv[ii], "-section") == 0 && ++ii < argc) {
        if (Tcl_GetInt(interp, argv[ii], &secTag) != TCL_OK) {
          opserr << G3_ERROR_PROMPT << "invalid Aggregator tag" << endln;
          return TCL_ERROR;
        }
        
        theSec = builder->getTypedObject<FrameSection>(secTag);
        if (theSec == 0)
          return TCL_ERROR;
        
        nArgs -= 2;
      }
    }

    int nMats = nArgs / 2;

    if (nArgs % 2 != 0) {
      opserr << G3_ERROR_PROMPT << "improper number of arguments for Aggregator" << endln;
      return TCL_ERROR;
    }

    ID codes(nMats);
    UniaxialMaterial **theMats = new UniaxialMaterial *[nMats];

    int i, j;
    for (i = 3, j = 0; j < nMats; i++, j++) {
      int tagI;
      if (Tcl_GetInt(interp, argv[i], &tagI) != TCL_OK) {
        opserr << G3_ERROR_PROMPT << "invalid Aggregator matTag" << endln;
        return TCL_ERROR;
      }

      theMats[j] = builder->getTypedObject<UniaxialMaterial>(tagI);
      if (theMats[j] == 0)
        return TCL_ERROR;

      i++;

      if (strcmp(argv[i], "Mz") == 0)
        codes(j) = SECTION_RESPONSE_MZ;
      else if (strcmp(argv[i], "P") == 0)
        codes(j) = SECTION_RESPONSE_P;
      else if (strcmp(argv[i], "Vy") == 0)
        codes(j) = SECTION_RESPONSE_VY;
      else if (strcmp(argv[i], "My") == 0)
        codes(j) = SECTION_RESPONSE_MY;
      else if (strcmp(argv[i], "Vz") == 0)
        codes(j) = SECTION_RESPONSE_VZ;
      else if (strcmp(argv[i], "T") == 0)
        codes(j) = SECTION_RESPONSE_T;
      else {
        opserr << G3_ERROR_PROMPT << "invalid code" << endln;
        opserr << "\nsection Aggregator: " << tag << endln;
        return TCL_ERROR;
      }
    }

    FrameSection* theSection = nullptr;
    if (theSec)
      theSection = new SectionAggregator(tag, *theSec, nMats, theMats, codes);
    else
      theSection = new SectionAggregator(tag, nMats, theMats, codes);

    // Now add the material to the modelBuilder
    if (builder->addTaggedObject<FrameSection>(*theSection) < 0) {
      delete theSection;
      return TCL_ERROR;
    } else
      return TCL_OK;

    delete[] theMats;
}<|MERGE_RESOLUTION|>--- conflicted
+++ resolved
@@ -365,14 +365,10 @@
           mass, use_mass                                // mass
       );
     }
-<<<<<<< HEAD
-    else if (argc > 6) {
-=======
     else if (strcmp(argv[1], "Elastic") == 0)
       theSection = new ElasticSection3d(tag, E, consts.A, consts.Iz, consts.Iy, G, J);
 
     else if (builder->getNDM() == 3) { //argc > 8) {
->>>>>>> 3f34382b
       theSection = new ElasticLinearFrameSection3d(tag, E,  consts.A,
                                                    consts.Iz, consts.Iy, 
                                                    G, J, mass, use_mass);
