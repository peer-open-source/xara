/* ****************************************************************** **
**    OpenSees - Open System for Earthquake Engineering Simulation    **
**          Pacific Earthquake Engineering Research Center            **
**                                                                    **
**                                                                    **
** (C) Copyright 1999, The Regents of the University of California    **
** All Rights Reserved.                                               **
**                                                                    **
** Commercial use of this program without express permission of the   **
** University of California, Berkeley, is strictly prohibited.  See   **
** file 'COPYRIGHT'  in main directory for information on usage and   **
** redistribution,  and for a DISCLAIMER OF ALL WARRANTIES.           **
**                                                                    **
** Developed by:                                                      **
**   Frank McKenna (fmckenna@ce.berkeley.edu)                         **
**   Gregory L. Fenves (fenves@ce.berkeley.edu)                       **
**   Filip C. Filippou (filippou@ce.berkeley.edu)                     **
**                                                                    **
** ****************************************************************** */
//
<<<<<<< HEAD
// Written: MHS
// Created: 2012
// Revision: 
//
=======
>>>>>>> afd1bd81
// Description: This file contains the class definition for 
// NDFiber2d.h. NDFiber2d provides the abstraction of a
// uniaxial fiber whose position  is defined with only one coordinate.
// The NDFiber2d is subjected to a stress state with 
// only one nonzero axial stress and corresponding axial strain.
//
// Written: MHS
// Created: 2012
// Revision: 
//
#ifndef NDFiber2d_h
#define NDFiber2d_h

#include <Fiber.h>
#include <Vector.h>
#include <Matrix.h>

class NDMaterial;
class Parameter;

class NDFiber2d : public Fiber
{
  public:
    NDFiber2d ();   
    NDFiber2d (int tag, NDMaterial &theMat, double Area, double position);
    ~NDFiber2d();

    
    int   setTrialFiberStrain(const Vector &vs);
    Vector &getFiberStressResultants (void);
    Matrix &getFiberTangentStiffContr (void);

    int   commitState(void);
    int   revertToLastCommit(void);    
    int   revertToStart(void);
    
    Fiber *getCopy(void);
    int getOrder(void);
    const ID &getType(void);

    int sendSelf(int cTag, Channel &theChannel);
    int recvSelf(int cTag, Channel &theChannel, FEM_ObjectBroker &theBroker);
    void Print(OPS_Stream &s, int flag =0);
    
    Response *setResponse(const char **argv, int argc, OPS_Stream &s);
    int getResponse(int responseID, Information &info);
	
    NDMaterial *getNDMaterial(void) {return theMaterial;}
    // void getFiberLocation(double &y, double &z);
    // double getArea(void) {return area;};
    double getd(void) {return 1.0;};
 
    int setParameter(const char **argv, int argc, Parameter &param);
    int updateParameter(int parameterID, Information &info);
    int activateParameter(int parameterID);

    const Vector &getFiberSensitivity(int gradNumber, bool cond);
    int commitSensitivity(const Vector &dedh, int gradNumber,
			  int numGrads);

  protected:
    
  private:
    NDMaterial *theMaterial;   // pointer to a material
    // double area;                          // area of the fiber 
    double y;		// fiber location

    static Matrix ks;       // static class wide matrix object for returns
    static Vector fs;	    // static class wide vector object for returns

    static ID code;
};


#endif





<|MERGE_RESOLUTION|>--- conflicted
+++ resolved
@@ -18,13 +18,6 @@
 **                                                                    **
 ** ****************************************************************** */
 //
-<<<<<<< HEAD
-// Written: MHS
-// Created: 2012
-// Revision: 
-//
-=======
->>>>>>> afd1bd81
 // Description: This file contains the class definition for 
 // NDFiber2d.h. NDFiber2d provides the abstraction of a
 // uniaxial fiber whose position  is defined with only one coordinate.
