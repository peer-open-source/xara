/* ****************************************************************** **
**    OpenSees - Open System for Earthquake Engineering Simulation    **
**          Pacific Earthquake Engineering Research Center            **
**                                                                    **
**                                                                    **
** (C) Copyright 1999, The Regents of the University of California    **
** All Rights Reserved.                                               **
**                                                                    **
** Commercial use of this program without express permission of the   **
** University of California, Berkeley, is strictly prohibited.  See   **
** file 'COPYRIGHT'  in main directory for information on usage and   **
** redistribution,  and for a DISCLAIMER OF ALL WARRANTIES.           **
**                                                                    **
** Developed by:                                                      **
**   Frank McKenna (fmckenna@ce.berkeley.edu)                         **
**   Gregory L. Fenves (fenves@ce.berkeley.edu)                       **
**   Filip C. Filippou (filippou@ce.berkeley.edu)                     **
**                                                                    **
** ****************************************************************** */
//
<<<<<<< HEAD
// Description: This file contains the implementation for the
// UniaxialFiber3d class. UniaxialFiber3d provides the abstraction of a
=======
// Description: UniaxialFiber3d provides the abstraction of a
>>>>>>> afd1bd81
// uniaxial fiber that forms a fiber section for 3d frame elements.
// The UniaxialFiber3d is subjected to a stress state with
// only one nonzero axial stress and corresponding axial strain.
//
<<<<<<< HEAD
// File: ~/section/UniaxialFiber3d.C
//
=======
>>>>>>> afd1bd81
// Written: Remo Magalhaes de Souza
// Created: 10/98
// Revision: 
//
#include <stdlib.h>
#include <stdio.h>

#include <string.h>

#include <UniaxialMaterial.h>
#include <UniaxialFiber3d.h>
#include <Vector.h>
#include <Channel.h>
#include <FEM_ObjectBroker.h>
#include <ID.h>
#include <SectionForceDeformation.h>
#include <Information.h>
#include <FiberResponse.h>

Matrix UniaxialFiber3d::ks(3,3); 
Vector UniaxialFiber3d::fs(3); 
ID UniaxialFiber3d::code(3);

static int numUniaxialFiber3d = 0;

// constructor:
UniaxialFiber3d::UniaxialFiber3d()
:Fiber(0, FIBER_TAG_Uniaxial3d, 0, 0, 0), // TODO
 theMaterial(0), //area(0.0), 
 dValue(0.0)
{
   if (code(0) != SECTION_RESPONSE_P) {
       code(0)  = SECTION_RESPONSE_P;
       code(1)  = SECTION_RESPONSE_MZ;
       code(2)  = SECTION_RESPONSE_MY;
   }

   as[0] = 0.0;
   as[1] = 0.0;
}

UniaxialFiber3d::UniaxialFiber3d(int tag, 
                                 UniaxialMaterial &theMat,
                                 double Area, const Vector &position, double d)
:Fiber(tag, FIBER_TAG_Uniaxial3d, position(0), position(1), Area),
 theMaterial(0), // area(Area), 
  dValue(d)
{
    theMaterial = theMat.getCopy();  // get a copy of the MaterialModel

    if (theMaterial == 0) {
      opserr << "UniaxialFiber3d::UniaxialFiber2d -- failed to get copy of UniaxialMaterial\n";
      exit(-1);
    }
    
    if (code(0) != SECTION_RESPONSE_P) {
            code(0) = SECTION_RESPONSE_P;
            code(1) = SECTION_RESPONSE_MZ;
            code(2) = SECTION_RESPONSE_MY;
    }

    as[0] = -position(0);
    as[1] =  position(1);
}

// destructor:
UniaxialFiber3d::~UniaxialFiber3d ()
{
   if (theMaterial != 0)
      delete theMaterial;
}


int   
UniaxialFiber3d::setTrialFiberStrain(const Vector &vs)
{
  double strain = vs(0) + as[0]*vs(1) + as[1]*vs(2);

  if (theMaterial != 0)
      return theMaterial->setTrialStrain(strain);
  else {
    opserr << "UniaxialFiber3d::setTrialFiberStrain() - no material!\n";
    return -1; // in case fatal does not exit
  }
}



// get fiber stress resultants 
Vector &
UniaxialFiber3d::getFiberStressResultants (void)
{
    double df = theMaterial->getStress() * area;

    // fs = as^ df;
    fs(0) = df;
    fs(1) = as[0]*df;
    fs(2) = as[1]*df;

    return fs;
}



// get contribution of fiber to section tangent stiffness
Matrix &
UniaxialFiber3d::getFiberTangentStiffContr(void) 
{
    // ks = (as^as) * area * Et;
    double value = theMaterial->getTangent() * area;

    double as1 = as[0];
    double as2 = as[1];
    double vas1 = as1*value;
    double vas2 = as2*value;
    double vas1as2 = vas1*as2;

    ks(0,0) = value;
    ks(0,1) = vas1;
    ks(0,2) = vas2;
    
    ks(1,0) = vas1;
    ks(1,1) = vas1*as1;
    ks(1,2) = vas1as2;
    
    ks(2,0) = vas2;
    ks(2,1) = vas1as2;
    ks(2,2) = vas2*as2;

    return ks;
}

Fiber*
UniaxialFiber3d::getCopy (void)
{
   // make a copy of the fiber 
   static Vector position(2);

   position(0) = -as[0];
   position(1) =  as[1];

   UniaxialFiber3d *theCopy = new UniaxialFiber3d (this->getTag(), 
                                                   *theMaterial, area, 
                                                   position, dValue);
   return theCopy;
}  

int
UniaxialFiber3d::getOrder(void)
{
	return 3;
}

const ID&
UniaxialFiber3d::getType(void)
{
   return code;
}

int   
UniaxialFiber3d::commitState(void)
{
   return theMaterial->commitState();
}


int   
UniaxialFiber3d::revertToLastCommit(void)
{
   return theMaterial->revertToLastCommit();
}

int   
UniaxialFiber3d::revertToStart(void)
{
   return theMaterial->revertToStart();
}


int   
UniaxialFiber3d::sendSelf(int commitTag, Channel &theChannel)
{
    // 
    // store tag and material info in an ID and send it
    //
    static ID idData(3);
    int dbTag = this->getDbTag();
    idData(0) = this->getTag();
    idData(1) = theMaterial->getClassTag();
    int matDbTag = theMaterial->getDbTag();
    if (matDbTag == 0) {
	matDbTag = theChannel.getDbTag();
	if (matDbTag != 0)
	    theMaterial->setDbTag(matDbTag);
    }
    idData(2) = matDbTag;
    
    if (theChannel.sendID(dbTag, commitTag, idData) < 0)  {
	opserr << "UniaxialFiber3d::sendSelf() -  failed to send ID data\n";
	return -1;
    }    
    
    // 
    // store area and position data in a vector and send it
    //
    
    static Vector dData(3);
    dData(0) = area;
    dData(1) = as[0];
    dData(2) = as[1];
    if (theChannel.sendVector(dbTag, commitTag, dData) < 0)  {
      opserr << "UniaxialFiber3d::sendSelf() -  failed to send Vector data\n";
      return -2;
    }    

    // now invoke sendSelf on the material
    if (theMaterial->sendSelf(commitTag, theChannel) < 0) {
      opserr << "UniaxialFiber3d::sendSelf() -  the material failed in sendSelf()\n";
      return -3;
    }    	
    
    return 0;
}


int   
UniaxialFiber3d::recvSelf(int commitTag, Channel &theChannel, 
			  FEM_ObjectBroker &theBroker)
{
    // 
    // get tag and material info from an ID
    //
    static ID idData(3);
    int dbTag = this->getDbTag();
    
    if (theChannel.recvID(dbTag, commitTag, idData) < 0)  {
	opserr << "UniaxialFiber3d::recvSelf() -  failed to recv ID data\n";
	return -1;
    }    

    this->setTag(idData(0));

    // 
    // get area and position datafrom a vector
    // 
    static Vector dData(3);
    if (theChannel.recvVector(dbTag, commitTag, dData) < 0)  {
      opserr << "UniaxialFiber3d::recvSelf() -  failed to recv Vector data\n";
	return -2;
    }        
    area = dData(0);
    as[0] = dData(1);
    as[1] = dData(2);

    //
    // now we do the material stuff
    //
    
    int matClassTag = idData(1);    
    
    // if we have a material, check it is of correct type
    if (theMaterial != 0) {
	if (matClassTag != theMaterial->getClassTag()) {
	    delete theMaterial;
	    theMaterial = 0;
	} 
    }

    // if no material we need to get one,
    // NOTE: not an else if in case deleted in if above
    if (theMaterial == 0) {
	theMaterial = theBroker.getNewUniaxialMaterial(matClassTag);
	if (theMaterial == 0) {
	  opserr << "UniaxialFiber3d::recvSelf() - " << 
	    "failed to get a UniaxialMaterial of type "<< matClassTag << endln;
	    return -3;
	}
    }

    // set the materials dbTag and invoke recvSelf on the material
    theMaterial->setDbTag(idData(2));

    // now invoke recvSelf on the material
    if (theMaterial->recvSelf(commitTag, theChannel, theBroker) < 0) {
      opserr << "UniaxialFiber3d::recvSelf() -  the material failed in recvSelf()\n";
	return -4;
    }    	

    return 0;
}


void UniaxialFiber3d::Print(OPS_Stream &s, int flag)
{
    s << "\nUniaxialFiber3d, tag: " << this->getTag() << endln;
    s << "\tArea: " << area << endln; 
    s << "\tMatrix as: " << 1.0 << " " << as[0] << " " << as[1] << endln; 
    s << "\tMaterial, tag: " << theMaterial->getTag() << endln;
}

Response*
UniaxialFiber3d::setResponse(const char **argv, int argc, OPS_Stream &s)
{
    if (argc == 0)
        return 0;

<<<<<<< HEAD
    if (strcmp(argv[0],"force") == 0 || strcmp(argv[0],"forces") == 0)		
=======
    if (strcmp(argv[0],"force") == 0 || 
        strcmp(argv[0],"forces") == 0)		
>>>>>>> afd1bd81
        return new FiberResponse(this, 1, Vector(3));

    else
        return theMaterial->setResponse(argv, argc, s);
}

int
UniaxialFiber3d::getResponse(int responseID, Information &fibInfo)
{
<<<<<<< HEAD
    switch(responseID) {
        case 1:
            return fibInfo.setVector(this->getFiberStressResultants());

        default:
            return -1;
    }
}

#if 0
void 
UniaxialFiber3d::getFiberLocation(double &yLoc, double &zLoc)
{
    yLoc = -as[0];
    zLoc = as[1];
}
#endif
=======
  switch (responseID) {
    case 1:
      return fibInfo.setVector(this->getFiberStressResultants());

    default:
      return -1;
  }
}
>>>>>>> afd1bd81
<|MERGE_RESOLUTION|>--- conflicted
+++ resolved
@@ -18,21 +18,11 @@
 **                                                                    **
 ** ****************************************************************** */
 //
-<<<<<<< HEAD
-// Description: This file contains the implementation for the
-// UniaxialFiber3d class. UniaxialFiber3d provides the abstraction of a
-=======
 // Description: UniaxialFiber3d provides the abstraction of a
->>>>>>> afd1bd81
 // uniaxial fiber that forms a fiber section for 3d frame elements.
 // The UniaxialFiber3d is subjected to a stress state with
 // only one nonzero axial stress and corresponding axial strain.
 //
-<<<<<<< HEAD
-// File: ~/section/UniaxialFiber3d.C
-//
-=======
->>>>>>> afd1bd81
 // Written: Remo Magalhaes de Souza
 // Created: 10/98
 // Revision: 
@@ -339,12 +329,8 @@
     if (argc == 0)
         return 0;
 
-<<<<<<< HEAD
-    if (strcmp(argv[0],"force") == 0 || strcmp(argv[0],"forces") == 0)		
-=======
     if (strcmp(argv[0],"force") == 0 || 
         strcmp(argv[0],"forces") == 0)		
->>>>>>> afd1bd81
         return new FiberResponse(this, 1, Vector(3));
 
     else
@@ -354,25 +340,6 @@
 int
 UniaxialFiber3d::getResponse(int responseID, Information &fibInfo)
 {
-<<<<<<< HEAD
-    switch(responseID) {
-        case 1:
-            return fibInfo.setVector(this->getFiberStressResultants());
-
-        default:
-            return -1;
-    }
-}
-
-#if 0
-void 
-UniaxialFiber3d::getFiberLocation(double &yLoc, double &zLoc)
-{
-    yLoc = -as[0];
-    zLoc = as[1];
-}
-#endif
-=======
   switch (responseID) {
     case 1:
       return fibInfo.setVector(this->getFiberStressResultants());
@@ -381,4 +348,3 @@
       return -1;
   }
 }
->>>>>>> afd1bd81
