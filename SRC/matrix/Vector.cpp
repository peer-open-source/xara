--- conflicted
+++ resolved
@@ -901,13 +901,7 @@
 Vector 
 Vector::operator/(double fact) const
 {
-<<<<<<< HEAD
     assert(fact != 0.0);
-=======
-//  if (fact == 0.0) 
-//    opserr << "Vector::operator/(double fact) - divide-by-zero error coming\n";
-
->>>>>>> f00293ec
     Vector result(*this);
     result /= fact;
     return result;
