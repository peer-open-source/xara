--- conflicted
+++ resolved
@@ -376,12 +376,8 @@
   B.Zero();
 }
 
-<<<<<<< HEAD
 #if 0
-void 
-=======
 void
->>>>>>> c5cfb2e0
 SparseGenRowLinSOE::setX(int loc, double value)
 {
   if (loc < size && loc >= 0)
@@ -408,11 +404,7 @@
   return B;
 }
 
-<<<<<<< HEAD
-double 
-=======
 double
->>>>>>> c5cfb2e0
 SparseGenRowLinSOE::normRHS()
 {
   double norm = 0.0;
@@ -427,17 +419,6 @@
 int
 SparseGenRowLinSOE::setSparseGenRowSolver(SparseGenRowLinSolver& newSolver)
 {
-<<<<<<< HEAD
-    newSolver.setLinearSOE(*this);
-    
-    if (size != 0) {
-      int solverOK = newSolver.setSize();
-      if (solverOK < 0) {
-          opserr << "WARNING:SparseGenRowLinSOE::setSolver :";
-          opserr << "the new solver could not setSeize() - staying with old\n";
-          return -1;
-      }
-=======
   newSolver.setLinearSOE(*this);
 
   if (size != 0) {
@@ -446,7 +427,6 @@
       opserr << "WARNING:SparseGenRowLinSOE::setSolver :";
       opserr << "the new solver could not setSeize() - staying with old\n";
       return -1;
->>>>>>> c5cfb2e0
     }
   }
 
