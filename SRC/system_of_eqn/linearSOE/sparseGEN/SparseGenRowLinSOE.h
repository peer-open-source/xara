/* ****************************************************************** **
**    OpenSees - Open System for Earthquake Engineering Simulation    **
**          Pacific Earthquake Engineering Research Center            **
**                                                                    **
**                                                                    **
** (C) Copyright 1999, The Regents of the University of California    **
** All Rights Reserved.                                               **
**                                                                    **
** Commercial use of this program without express permission of the   **
** University of California, Berkeley, is strictly prohibited.  See   **
** file 'COPYRIGHT'  in main directory for information on usage and   **
** redistribution,  and for a DISCLAIMER OF ALL WARRANTIES.           **
**                                                                    **
** Developed by:                                                      **
**   Frank McKenna (fmckenna@ce.berkeley.edu)                         **
**   Gregory L. Fenves (fenves@ce.berkeley.edu)                       **
**   Filip C. Filippou (filippou@ce.berkeley.edu)                     **
**                                                                    **
** ****************************************************************** */

// $Revision: 1.2 $
// $Date: 2006-01-10 00:42:51 $
// $Source: /usr/local/cvs/OpenSees/SRC/system_of_eqn/linearSOE/sparseGEN/SparseGenRowLinSOE.h,v $

#ifndef SparseGenRowLinSOE_h
#define SparseGenRowLinSOE_h

// Written: fmk
// Created: 04/05
// Revision: A
//
// Description: This file contains the class definition for SparseGenRowLinSOE
// SparseGenRowLinSOE is a subclass of LinearSOE. It stores the matrix equation
// Ax=b using the sparse row-compacted storage scheme for storing the
// matrix A.
//
// What: "@(#) SparseGenRowLinSOE.h, revA"

#include <LinearSOE.h>
#include <Vector.h>

class SparseGenRowLinSolver;

class SparseGenRowLinSOE : public LinearSOE {
public:
  SparseGenRowLinSOE(SparseGenRowLinSolver& theSolver);

  ~SparseGenRowLinSOE();

  int getNumEqn(void) const;
  int setSize(Graph& theGraph);
  int addA(const Matrix&, const ID&, double fact = 1.0);
  int addB(const Vector&, const ID&, double fact = 1.0);
  int setB(const Vector&, double fact = 1.0);

  void zeroA(void);
  void zeroB(void);

<<<<<<< HEAD
    int getNumEqn() const;
    int setSize(Graph &theGraph);

    void zeroA();
    void zeroB();

    const Vector& getX();
    const Vector& getB();
    double normRHS();

    int addA(const Matrix&, const ID&, double fact = 1.0);
    int addB(const Vector&, const ID&, double fact = 1.0);
    int setB(const Vector&, double fact = 1.0);

    int sendSelf(int commitTag, Channel &);
    int recvSelf(int commitTag, Channel &, FEM_ObjectBroker &);

#if 0
    void setX(int loc, double value);        
    void setX(const Vector &x);
    int setSparseGenRowSolver(SparseGenRowLinSolver &newSolver);    
    friend class PetscSparseSeqSolver;    
    friend class CulaSparseSolverS4;
    friend class CulaSparseSolverS5;    
	  friend class CuSPSolver;
#endif
=======
  const Vector& getX(void);
  const Vector& getB(void);
  double normRHS(void);

  void setX(int loc, double value);
  void setX(const Vector& x);
  int setSparseGenRowSolver(SparseGenRowLinSolver& newSolver);

  int sendSelf(int commitTag, Channel& theChannel);
  int recvSelf(int commitTag, Channel& theChannel, FEM_ObjectBroker& theBroker);
  friend class PetscSparseSeqSolver;
  friend class CulaSparseSolverS4;
  friend class CulaSparseSolverS5;
  friend class CuSPSolver;
>>>>>>> c2b09b9e

protected:
private:
  int size;  // order of A
  int nnz;   // number of non-zeros in A
  double* A; // 1d arrays containing coefficients of A, B and X
  Vector X, B;
  int *colA, *rowStartA; // int arrays containing info about coeficientss in A
  int Asize, Bsize;      // size of the 1d array holding A
  bool factored;
};


#endif<|MERGE_RESOLUTION|>--- conflicted
+++ resolved
@@ -47,16 +47,6 @@
 
   ~SparseGenRowLinSOE();
 
-  int getNumEqn(void) const;
-  int setSize(Graph& theGraph);
-  int addA(const Matrix&, const ID&, double fact = 1.0);
-  int addB(const Vector&, const ID&, double fact = 1.0);
-  int setB(const Vector&, double fact = 1.0);
-
-  void zeroA(void);
-  void zeroB(void);
-
-<<<<<<< HEAD
     int getNumEqn() const;
     int setSize(Graph &theGraph);
 
@@ -83,10 +73,6 @@
     friend class CulaSparseSolverS5;    
 	  friend class CuSPSolver;
 #endif
-=======
-  const Vector& getX(void);
-  const Vector& getB(void);
-  double normRHS(void);
 
   void setX(int loc, double value);
   void setX(const Vector& x);
@@ -98,7 +84,6 @@
   friend class CulaSparseSolverS4;
   friend class CulaSparseSolverS5;
   friend class CuSPSolver;
->>>>>>> c2b09b9e
 
 protected:
 private:
