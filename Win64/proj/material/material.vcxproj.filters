﻿<?xml version="1.0" encoding="utf-8"?>
<Project ToolsVersion="4.0" xmlns="http://schemas.microsoft.com/developer/msbuild/2003">
  <ItemGroup>
    <Filter Include="uniaxial">
      <UniqueIdentifier>{bc332476-e2aa-4b41-b3a0-ea37ab6bd6bf}</UniqueIdentifier>
    </Filter>
    <Filter Include="uniaxial\fedeas">
      <UniqueIdentifier>{17e6d5d3-c9e1-4870-a449-13ae4d58fb52}</UniqueIdentifier>
    </Filter>
    <Filter Include="uniaxial\drain">
      <UniqueIdentifier>{5fd1b4c8-ead2-4216-a7fb-970ebb495472}</UniqueIdentifier>
    </Filter>
    <Filter Include="uniaxial\py_tz_qz">
      <UniqueIdentifier>{8594df04-6b78-4ab8-8def-e2c7f0da533f}</UniqueIdentifier>
    </Filter>
    <Filter Include="uniaxial\snap">
      <UniqueIdentifier>{27b2bc90-d8a6-4fdb-a6c9-d23e789c4ae3}</UniqueIdentifier>
    </Filter>
    <Filter Include="uniaxial\LimitState">
      <UniqueIdentifier>{efbb9b17-b057-460b-8d7d-c9335fdc32c5}</UniqueIdentifier>
    </Filter>
    <Filter Include="uniaxial\backbone">
      <UniqueIdentifier>{fa11160b-5b70-4e78-b792-d71ee1dc7e91}</UniqueIdentifier>
    </Filter>
    <Filter Include="nD">
      <UniqueIdentifier>{759adb02-2319-4a20-b4c5-4e9354bcbbc8}</UniqueIdentifier>
    </Filter>
    <Filter Include="nD\elasticIsotropic">
      <UniqueIdentifier>{363d102f-ba68-4ab3-83b4-6dacc3522857}</UniqueIdentifier>
    </Filter>
    <Filter Include="nD\j2Plasticity">
      <UniqueIdentifier>{f2175192-dd17-4d3b-854c-ab355d1c706e}</UniqueIdentifier>
    </Filter>
    <Filter Include="nD\soilModels">
      <UniqueIdentifier>{1f2bed24-43cc-4d1c-9307-4940cff81555}</UniqueIdentifier>
    </Filter>
    <Filter Include="nD\wrappers">
      <UniqueIdentifier>{8097a352-49bb-4a30-b5f3-105810415f63}</UniqueIdentifier>
    </Filter>
    <Filter Include="nD\feap">
      <UniqueIdentifier>{de83219b-2a2e-4400-b729-698f242836aa}</UniqueIdentifier>
    </Filter>
    <Filter Include="nD\cyclicSoil">
      <UniqueIdentifier>{aa0816d3-4a68-438e-904e-c2628eeac21c}</UniqueIdentifier>
    </Filter>
    <Filter Include="nD\reinforcedConcretePlaneStress">
      <UniqueIdentifier>{2f58f1a4-b4c9-458d-b213-195a92972cb0}</UniqueIdentifier>
    </Filter>
    <Filter Include="section">
      <UniqueIdentifier>{63b51a38-5479-4629-9946-621f80695b06}</UniqueIdentifier>
    </Filter>
    <Filter Include="section\repres">
      <UniqueIdentifier>{e3cc19ab-edfd-4f39-9e7b-8409eb32f902}</UniqueIdentifier>
    </Filter>
    <Filter Include="section\repres\cell">
      <UniqueIdentifier>{1383063c-cba5-409a-933a-d8cb4c5386b9}</UniqueIdentifier>
      <Extensions>.cpp; .h</Extensions>
    </Filter>
    <Filter Include="section\repres\patch">
      <UniqueIdentifier>{2125e4b8-95b9-48e7-ab41-15c4bd1afe96}</UniqueIdentifier>
    </Filter>
    <Filter Include="section\repres\reinfBar">
      <UniqueIdentifier>{94426a91-c11b-4a54-bf6b-c4eb51a6d19e}</UniqueIdentifier>
      <Extensions>.cpp; .h</Extensions>
    </Filter>
    <Filter Include="section\repres\reinfLayer">
      <UniqueIdentifier>{c2774fa5-4854-4aad-a185-52ff226c62af}</UniqueIdentifier>
      <Extensions>.cpp; .h</Extensions>
    </Filter>
    <Filter Include="section\repres\sect">
      <UniqueIdentifier>{7b4608b8-8f15-4015-b30c-3e604b5a5862}</UniqueIdentifier>
      <Extensions>.cpp; .h</Extensions>
    </Filter>
    <Filter Include="section\fiber">
      <UniqueIdentifier>{c9fa4252-00fb-44b9-8e34-19885e923686}</UniqueIdentifier>
    </Filter>
    <Filter Include="section\ysSection">
      <UniqueIdentifier>{a87e8894-9aff-46a8-9c77-67f9ac4aff25}</UniqueIdentifier>
    </Filter>
    <Filter Include="section\integration">
      <UniqueIdentifier>{50795814-6271-484c-82e6-c82e5429ca2c}</UniqueIdentifier>
    </Filter>
    <Filter Include="yieldSurface">
      <UniqueIdentifier>{9b9c944f-03ca-40c1-bca8-17c0f2b25fa3}</UniqueIdentifier>
    </Filter>
    <Filter Include="yieldSurface\yieldSurfaceBC">
      <UniqueIdentifier>{0fc59005-15fe-4d30-b623-004a6cc647cd}</UniqueIdentifier>
    </Filter>
    <Filter Include="yieldSurface\evolution">
      <UniqueIdentifier>{aa21076d-ec8a-4e9c-8b21-79d06bfd1eb2}</UniqueIdentifier>
    </Filter>
    <Filter Include="yieldSurface\plasticHardening">
      <UniqueIdentifier>{705a4ae4-3dce-45bd-96a7-6d75f2b0f0c9}</UniqueIdentifier>
    </Filter>
    <Filter Include="nD\matCMM">
      <UniqueIdentifier>{03aae77f-2de0-490a-8ce5-d376296d50cd}</UniqueIdentifier>
    </Filter>
    <Filter Include="nD\stressDensityModel">
      <UniqueIdentifier>{6e3e6f77-1c02-4196-ab9f-b240564e4535}</UniqueIdentifier>
    </Filter>
    <Filter Include="uniaxial\stiffness">
      <UniqueIdentifier>{2b934f0c-e610-4ccf-a7a3-34e8bd5cfe3e}</UniqueIdentifier>
    </Filter>
    <Filter Include="uniaxial\strength">
      <UniqueIdentifier>{7ffd3a5e-e58e-4baf-8cd9-7972fd481e56}</UniqueIdentifier>
    </Filter>
    <Filter Include="uniaxial\unloading">
      <UniqueIdentifier>{d4aedfe5-97d5-4d94-b70e-20f8d5014980}</UniqueIdentifier>
    </Filter>
    <Filter Include="nD\UWmaterials">
      <UniqueIdentifier>{be456511-844e-4f02-b923-14685753222d}</UniqueIdentifier>
    </Filter>
  </ItemGroup>
  <ItemGroup>
    <ClCompile Include="..\..\..\SRC\material\uniaxial\AxialSp.cpp">
      <Filter>uniaxial</Filter>
    </ClCompile>
    <ClCompile Include="..\..\..\SRC\material\uniaxial\AxialSpHD.cpp">
      <Filter>uniaxial</Filter>
    </ClCompile>
    <ClCompile Include="..\..\..\SRC\material\uniaxial\BWBN.cpp">
      <Filter>uniaxial</Filter>
    </ClCompile>
    <ClCompile Include="..\..\..\SRC\material\uniaxial\BarSlipMaterial.cpp">
      <Filter>uniaxial</Filter>
    </ClCompile>
    <ClCompile Include="..\..\..\SRC\material\uniaxial\BilinearOilDamper.cpp">
      <Filter>uniaxial</Filter>
    </ClCompile>
    <ClCompile Include="..\..\..\SRC\material\uniaxial\Bond_SP01.cpp">
      <Filter>uniaxial</Filter>
    </ClCompile>
    <ClCompile Include="..\..\..\SRC\material\uniaxial\BoucWenMaterial.cpp">
      <Filter>uniaxial</Filter>
    </ClCompile>
    <ClCompile Include="..\..\..\SRC\material\uniaxial\CFSSSWP.cpp">
      <Filter>uniaxial</Filter>
    </ClCompile>
    <ClCompile Include="..\..\..\SRC\material\uniaxial\CFSWSWP.cpp">
      <Filter>uniaxial</Filter>
    </ClCompile>
    <ClCompile Include="..\..\..\SRC\material\uniaxial\CableMaterial.cpp">
      <Filter>uniaxial</Filter>
    </ClCompile>
    <ClCompile Include="..\..\..\SRC\material\uniaxial\Cast.cpp">
      <Filter>uniaxial</Filter>
    </ClCompile>
    <ClCompile Include="..\..\..\SRC\material\uniaxial\ASD_SMA_3K.cpp">
      <Filter>uniaxial</Filter>
    </ClCompile>
    <ClCompile Include="..\..\..\SRC\material\uniaxial\Concrete01.cpp">
      <Filter>uniaxial</Filter>
    </ClCompile>
    <ClCompile Include="..\..\..\SRC\material\uniaxial\Concrete01WithSITC.cpp">
      <Filter>uniaxial</Filter>
    </ClCompile>
    <ClCompile Include="..\..\..\SRC\material\uniaxial\Concrete02.cpp">
      <Filter>uniaxial</Filter>
    </ClCompile>
    <ClCompile Include="..\..\..\SRC\material\uniaxial\Concrete02Thermal.cpp">
      <Filter>uniaxial</Filter>
    </ClCompile>
    <ClCompile Include="..\..\..\SRC\material\uniaxial\Concrete04.cpp">
      <Filter>uniaxial</Filter>
    </ClCompile>
    <ClCompile Include="..\..\..\SRC\material\uniaxial\Concrete06.cpp">
      <Filter>uniaxial</Filter>
    </ClCompile>
    <ClCompile Include="..\..\..\SRC\material\uniaxial\Concrete07.cpp">
      <Filter>uniaxial</Filter>
    </ClCompile>
    <ClCompile Include="..\..\..\SRC\material\uniaxial\ConcreteD.cpp">
      <Filter>uniaxial</Filter>
    </ClCompile>
    <ClCompile Include="..\..\..\SRC\material\uniaxial\ConcreteSakaiKawashima.cpp">
      <Filter>uniaxial</Filter>
    </ClCompile>
    <ClCompile Include="..\..\..\SRC\material\uniaxial\ConcretewBeta.cpp">
      <Filter>uniaxial</Filter>
    </ClCompile>
    <ClCompile Include="..\..\..\SRC\material\uniaxial\ConfinedConcrete01.cpp">
      <Filter>uniaxial</Filter>
    </ClCompile>
    <ClCompile Include="..\..\..\SRC\material\uniaxial\CubicSpline.cpp">
      <Filter>uniaxial</Filter>
    </ClCompile>
    <ClCompile Include="..\..\..\SRC\material\uniaxial\Dodd_Restrepo.cpp">
      <Filter>uniaxial</Filter>
    </ClCompile>
    <ClCompile Include="..\..\..\SRC\material\uniaxial\DrainMaterial.cpp">
      <Filter>uniaxial</Filter>
    </ClCompile>
    <ClCompile Include="..\..\..\SRC\material\uniaxial\ECC01.cpp">
      <Filter>uniaxial</Filter>
    </ClCompile>
    <ClCompile Include="..\..\..\SRC\material\uniaxial\ENTMaterial.cpp">
      <Filter>uniaxial</Filter>
    </ClCompile>
    <ClCompile Include="..\..\..\SRC\material\uniaxial\EPPGapMaterial.cpp">
      <Filter>uniaxial</Filter>
    </ClCompile>
    <ClCompile Include="..\..\..\SRC\material\uniaxial\Elastic2Material.cpp">
      <Filter>uniaxial</Filter>
    </ClCompile>
    <ClCompile Include="..\..\..\SRC\material\uniaxial\ElasticBilin.cpp">
      <Filter>uniaxial</Filter>
    </ClCompile>
    <ClCompile Include="..\..\..\SRC\material\uniaxial\ElasticMaterial.cpp">
      <Filter>uniaxial</Filter>
    </ClCompile>
    <ClCompile Include="..\..\..\SRC\material\uniaxial\ElasticMultiLinear.cpp">
      <Filter>uniaxial</Filter>
    </ClCompile>
    <ClCompile Include="..\..\..\SRC\material\uniaxial\ElasticPPMaterial.cpp">
      <Filter>uniaxial</Filter>
    </ClCompile>
    <ClCompile Include="..\..\..\SRC\material\uniaxial\FRPConfinedConcrete.cpp">
      <Filter>uniaxial</Filter>
    </ClCompile>
    <ClCompile Include="..\..\..\SRC\material\uniaxial\FatigueMaterial.cpp">
      <Filter>uniaxial</Filter>
    </ClCompile>
    <ClCompile Include="..\..\..\SRC\material\uniaxial\FedeasMaterial.cpp">
      <Filter>uniaxial</Filter>
    </ClCompile>
    <ClCompile Include="..\..\..\SRC\material\uniaxial\HardeningMaterial.cpp">
      <Filter>uniaxial</Filter>
    </ClCompile>
    <ClCompile Include="..\..\..\SRC\material\uniaxial\HookGap.cpp">
      <Filter>uniaxial</Filter>
    </ClCompile>
    <ClCompile Include="..\..\..\SRC\material\uniaxial\HyperbolicGapMaterial.cpp">
      <Filter>uniaxial</Filter>
    </ClCompile>
    <ClCompile Include="..\..\..\SRC\material\uniaxial\HystereticMaterial.cpp">
      <Filter>uniaxial</Filter>
    </ClCompile>
    <ClCompile Include="..\..\..\SRC\material\uniaxial\ImpactMaterial.cpp">
      <Filter>uniaxial</Filter>
    </ClCompile>
    <ClCompile Include="..\..\..\SRC\material\uniaxial\InitStrainMaterial.cpp">
      <Filter>uniaxial</Filter>
    </ClCompile>
    <ClCompile Include="..\..\..\SRC\material\uniaxial\InitStressMaterial.cpp">
      <Filter>uniaxial</Filter>
    </ClCompile>
    <ClCompile Include="..\..\..\SRC\material\uniaxial\KikuchiAikenHDR.cpp">
      <Filter>uniaxial</Filter>
    </ClCompile>
    <ClCompile Include="..\..\..\SRC\material\uniaxial\KikuchiAikenLRB.cpp">
      <Filter>uniaxial</Filter>
    </ClCompile>
    <ClCompile Include="..\..\..\SRC\material\uniaxial\Maxwell.cpp">
      <Filter>uniaxial</Filter>
    </ClCompile>
    <ClCompile Include="..\..\..\Src\material\uniaxial\MinMaxMaterial.cpp">
      <Filter>uniaxial</Filter>
    </ClCompile>
    <ClCompile Include="..\..\..\SRC\material\uniaxial\ModIMKPeakOriented.cpp">
      <Filter>uniaxial</Filter>
    </ClCompile>
    <ClCompile Include="..\..\..\SRC\material\uniaxial\ModIMKPeakOriented02.cpp">
      <Filter>uniaxial</Filter>
    </ClCompile>
    <ClCompile Include="..\..\..\SRC\material\uniaxial\ModIMKPinching.cpp">
      <Filter>uniaxial</Filter>
    </ClCompile>
    <ClCompile Include="..\..\..\SRC\material\uniaxial\ModIMKPinching02.cpp">
      <Filter>uniaxial</Filter>
    </ClCompile>
    <ClCompile Include="..\..\..\SRC\material\uniaxial\MultiLinear.cpp">
      <Filter>uniaxial</Filter>
    </ClCompile>
    <ClCompile Include="..\..\..\SRC\material\uniaxial\NewUniaxialMaterial.cpp">
      <Filter>uniaxial</Filter>
    </ClCompile>
    <ClCompile Include="..\..\..\SRC\material\uniaxial\OriginCentered.cpp">
      <Filter>uniaxial</Filter>
    </ClCompile>
    <ClCompile Include="..\..\..\SRC\material\uniaxial\fedeas\PD1.c">
      <Filter>uniaxial</Filter>
    </ClCompile>
    <ClCompile Include="..\..\..\SRC\material\uniaxial\ParallelMaterial.cpp">
      <Filter>uniaxial</Filter>
    </ClCompile>
    <ClCompile Include="..\..\..\SRC\material\uniaxial\PathIndependentMaterial.cpp">
      <Filter>uniaxial</Filter>
    </ClCompile>
    <ClCompile Include="..\..\..\SRC\material\uniaxial\Pinching4Material.cpp">
      <Filter>uniaxial</Filter>
    </ClCompile>
    <ClCompile Include="..\..\..\SRC\material\uniaxial\RambergOsgoodSteel.cpp">
      <Filter>uniaxial</Filter>
    </ClCompile>
    <ClCompile Include="..\..\..\SRC\material\uniaxial\ReinforcingSteel.cpp">
      <Filter>uniaxial</Filter>
    </ClCompile>
    <ClCompile Include="..\..\..\SRC\material\uniaxial\ResilienceLow.cpp">
      <Filter>uniaxial</Filter>
    </ClCompile>
    <ClCompile Include="..\..\..\SRC\material\uniaxial\ResilienceMaterialHR.cpp">
      <Filter>uniaxial</Filter>
    </ClCompile>
    <ClCompile Include="..\..\..\SRC\material\uniaxial\SAWSMaterial.cpp">
      <Filter>uniaxial</Filter>
    </ClCompile>
    <ClCompile Include="..\..\..\SRC\material\uniaxial\SelfCenteringMaterial.cpp">
      <Filter>uniaxial</Filter>
    </ClCompile>
    <ClCompile Include="..\..\..\SRC\material\uniaxial\SeriesMaterial.cpp">
      <Filter>uniaxial</Filter>
    </ClCompile>
    <ClCompile Include="..\..\..\SRC\material\uniaxial\ShearPanelMaterial.cpp">
      <Filter>uniaxial</Filter>
    </ClCompile>
    <ClCompile Include="..\..\..\SRC\material\uniaxial\SimpleFractureMaterial.cpp">
      <Filter>uniaxial</Filter>
    </ClCompile>
    <ClCompile Include="..\..\..\SRC\material\uniaxial\SmoothPSConcrete.cpp">
      <Filter>uniaxial</Filter>
    </ClCompile>
    <ClCompile Include="..\..\..\SRC\material\uniaxial\Steel01.cpp">
      <Filter>uniaxial</Filter>
    </ClCompile>
    <ClCompile Include="..\..\..\SRC\material\uniaxial\Steel01Thermal.cpp">
      <Filter>uniaxial</Filter>
    </ClCompile>
    <ClCompile Include="..\..\..\SRC\material\uniaxial\Steel02.cpp">
      <Filter>uniaxial</Filter>
    </ClCompile>
    <ClCompile Include="..\..\..\SRC\material\uniaxial\Steel02Thermal.cpp">
      <Filter>uniaxial</Filter>
    </ClCompile>
    <ClCompile Include="..\..\..\SRC\material\uniaxial\Steel03.cpp">
      <Filter>uniaxial</Filter>
    </ClCompile>
    <ClCompile Include="..\..\..\SRC\material\uniaxial\Steel2.cpp">
      <Filter>uniaxial</Filter>
    </ClCompile>
    <ClCompile Include="..\..\..\SRC\material\uniaxial\SteelBRB.cpp">
      <Filter>uniaxial</Filter>
    </ClCompile>
    <ClCompile Include="..\..\..\SRC\material\uniaxial\SteelMP.cpp">
      <Filter>uniaxial</Filter>
    </ClCompile>
    <ClCompile Include="..\..\..\SRC\material\uniaxial\TclModelBuilderUniaxialMaterialCommand.cpp">
      <Filter>uniaxial</Filter>
    </ClCompile>
    <ClCompile Include="..\..\..\SRC\material\uniaxial\TriMatrix.cpp">
      <Filter>uniaxial</Filter>
    </ClCompile>
    <ClCompile Include="..\..\..\SRC\material\uniaxial\UniaxialJ2Plasticity.cpp">
      <Filter>uniaxial</Filter>
    </ClCompile>
    <ClCompile Include="..\..\..\SRC\material\uniaxial\UniaxialMaterial.cpp">
      <Filter>uniaxial</Filter>
    </ClCompile>
    <ClCompile Include="..\..\..\SRC\material\uniaxial\ViscousDamper.cpp">
      <Filter>uniaxial</Filter>
    </ClCompile>
    <ClCompile Include="..\..\..\SRC\material\uniaxial\ViscousMaterial.cpp">
      <Filter>uniaxial</Filter>
    </ClCompile>
    <ClCompile Include="..\..\..\SRC\material\uniaxial\WrapperUniaxialMaterial.cpp">
      <Filter>uniaxial</Filter>
    </ClCompile>
    <ClCompile Include="..\..\..\SRC\material\uniaxial\pyUCLA.cpp">
      <Filter>uniaxial</Filter>
    </ClCompile>
    <ClCompile Include="..\..\..\SRC\material\uniaxial\fedeas\FedeasBond1Material.cpp">
      <Filter>uniaxial\fedeas</Filter>
    </ClCompile>
    <ClCompile Include="..\..\..\SRC\material\uniaxial\fedeas\FedeasBond2Material.cpp">
      <Filter>uniaxial\fedeas</Filter>
    </ClCompile>
    <ClCompile Include="..\..\..\SRC\material\uniaxial\fedeas\FedeasConcr1Material.cpp">
      <Filter>uniaxial\fedeas</Filter>
    </ClCompile>
    <ClCompile Include="..\..\..\SRC\material\uniaxial\fedeas\FedeasConcr2Material.cpp">
      <Filter>uniaxial\fedeas</Filter>
    </ClCompile>
    <ClCompile Include="..\..\..\SRC\material\uniaxial\fedeas\FedeasConcr3Material.cpp">
      <Filter>uniaxial\fedeas</Filter>
    </ClCompile>
    <ClCompile Include="..\..\..\SRC\material\uniaxial\fedeas\FedeasHardeningMaterial.cpp">
      <Filter>uniaxial\fedeas</Filter>
    </ClCompile>
    <ClCompile Include="..\..\..\SRC\material\uniaxial\fedeas\FedeasHyster1Material.cpp">
      <Filter>uniaxial\fedeas</Filter>
    </ClCompile>
    <ClCompile Include="..\..\..\SRC\material\uniaxial\fedeas\FedeasHyster2Material.cpp">
      <Filter>uniaxial\fedeas</Filter>
    </ClCompile>
    <ClCompile Include="..\..\..\SRC\material\uniaxial\fedeas\FedeasSteel1Material.cpp">
      <Filter>uniaxial\fedeas</Filter>
    </ClCompile>
    <ClCompile Include="..\..\..\SRC\material\uniaxial\fedeas\FedeasSteel2Material.cpp">
      <Filter>uniaxial\fedeas</Filter>
    </ClCompile>
    <ClCompile Include="..\..\..\SRC\material\uniaxial\fedeas\TclFedeasMaterialCommand.cpp">
      <Filter>uniaxial\fedeas</Filter>
    </ClCompile>
    <ClCompile Include="..\..\..\SRC\material\uniaxial\drain\DrainBilinearMaterial.cpp">
      <Filter>uniaxial\drain</Filter>
    </ClCompile>
    <ClCompile Include="..\..\..\SRC\material\uniaxial\drain\DrainClough1Material.cpp">
      <Filter>uniaxial\drain</Filter>
    </ClCompile>
    <ClCompile Include="..\..\..\SRC\material\uniaxial\drain\DrainClough2Material.cpp">
      <Filter>uniaxial\drain</Filter>
    </ClCompile>
    <ClCompile Include="..\..\..\SRC\material\uniaxial\drain\DrainHardeningMaterial.cpp">
      <Filter>uniaxial\drain</Filter>
    </ClCompile>
    <ClCompile Include="..\..\..\SRC\material\uniaxial\drain\DrainPinch1Material.cpp">
      <Filter>uniaxial\drain</Filter>
    </ClCompile>
    <ClCompile Include="..\..\..\SRC\material\uniaxial\drain\TclDrainMaterialCommand.cpp">
      <Filter>uniaxial\drain</Filter>
    </ClCompile>
    <ClCompile Include="..\..\..\SRC\material\uniaxial\PY\PyLiq1.cpp">
      <Filter>uniaxial\py_tz_qz</Filter>
    </ClCompile>
    <ClCompile Include="..\..\..\Src\material\uniaxial\Py\PySimple1.cpp">
      <Filter>uniaxial\py_tz_qz</Filter>
    </ClCompile>
    <ClCompile Include="..\..\..\SRC\material\uniaxial\PY\PySimple1Gen.cpp">
      <Filter>uniaxial\py_tz_qz</Filter>
    </ClCompile>
    <ClCompile Include="..\..\..\SRC\material\uniaxial\PY\PySimple2.cpp">
      <Filter>uniaxial\py_tz_qz</Filter>
    </ClCompile>
    <ClCompile Include="..\..\..\Src\material\uniaxial\Py\QzSimple1.cpp">
      <Filter>uniaxial\py_tz_qz</Filter>
    </ClCompile>
    <ClCompile Include="..\..\..\SRC\material\uniaxial\PY\QzSimple2.cpp">
      <Filter>uniaxial\py_tz_qz</Filter>
    </ClCompile>
    <ClCompile Include="..\..\..\SRC\material\uniaxial\PY\ShallowFoundationGen.cpp">
      <Filter>uniaxial\py_tz_qz</Filter>
    </ClCompile>
    <ClCompile Include="..\..\..\SRC\material\uniaxial\PY\TclPyTzQzMaterialCommand.cpp">
      <Filter>uniaxial\py_tz_qz</Filter>
    </ClCompile>
    <ClCompile Include="..\..\..\SRC\material\uniaxial\PY\TzLiq1.cpp">
      <Filter>uniaxial\py_tz_qz</Filter>
    </ClCompile>
    <ClCompile Include="..\..\..\Src\material\uniaxial\Py\TzSimple1.cpp">
      <Filter>uniaxial\py_tz_qz</Filter>
    </ClCompile>
    <ClCompile Include="..\..\..\SRC\material\uniaxial\PY\TzSimple1Gen.cpp">
      <Filter>uniaxial\py_tz_qz</Filter>
    </ClCompile>
    <ClCompile Include="..\..\..\SRC\material\uniaxial\PY\TzSimple2.cpp">
      <Filter>uniaxial\py_tz_qz</Filter>
    </ClCompile>
    <ClCompile Include="..\..\..\SRC\material\uniaxial\snap\Bilinear.cpp">
      <Filter>uniaxial\snap</Filter>
    </ClCompile>
    <ClCompile Include="..\..\..\SRC\material\uniaxial\snap\Clough.cpp">
      <Filter>uniaxial\snap</Filter>
    </ClCompile>
    <ClCompile Include="..\..\..\SRC\material\uniaxial\snap\CloughDamage.cpp">
      <Filter>uniaxial\snap</Filter>
    </ClCompile>
    <ClCompile Include="..\..\..\SRC\material\uniaxial\snap\CloughHenry.cpp">
      <Filter>uniaxial\snap</Filter>
    </ClCompile>
    <ClCompile Include="..\..\..\SRC\material\uniaxial\snap\Pinching.cpp">
      <Filter>uniaxial\snap</Filter>
    </ClCompile>
    <ClCompile Include="..\..\..\SRC\material\uniaxial\snap\PinchingDamage.cpp">
      <Filter>uniaxial\snap</Filter>
    </ClCompile>
    <ClCompile Include="..\..\..\SRC\material\uniaxial\snap\TclSnapMaterialCommand.cpp">
      <Filter>uniaxial\snap</Filter>
    </ClCompile>
    <ClCompile Include="..\..\..\SRC\material\uniaxial\limitState\limitCurve\AxialCurve.cpp">
      <Filter>uniaxial\LimitState</Filter>
    </ClCompile>
    <ClCompile Include="..\..\..\SRC\material\uniaxial\limitState\limitCurve\LimitCurve.cpp">
      <Filter>uniaxial\LimitState</Filter>
    </ClCompile>
    <ClCompile Include="..\..\..\SRC\material\uniaxial\limitState\LimitStateMaterial.cpp">
      <Filter>uniaxial\LimitState</Filter>
    </ClCompile>
    <ClCompile Include="..\..\..\SRC\material\uniaxial\limitState\limitCurve\RotationShearCurve.cpp">
      <Filter>uniaxial\LimitState</Filter>
    </ClCompile>
    <ClCompile Include="..\..\..\SRC\material\uniaxial\limitState\limitCurve\ShearCurve.cpp">
      <Filter>uniaxial\LimitState</Filter>
    </ClCompile>
    <ClCompile Include="..\..\..\SRC\material\uniaxial\limitState\TclLimitState.cpp">
      <Filter>uniaxial\LimitState</Filter>
    </ClCompile>
    <ClCompile Include="..\..\..\SRC\material\uniaxial\limitState\limitCurve\ThreePointCurve.cpp">
      <Filter>uniaxial\LimitState</Filter>
    </ClCompile>
    <ClCompile Include="..\..\..\SRC\material\uniaxial\limitState\limitCurve\WrapperLimitCurve.cpp">
      <Filter>uniaxial\LimitState</Filter>
    </ClCompile>
    <ClCompile Include="..\..\..\SRC\material\uniaxial\backbone\ArctangentBackbone.cpp">
      <Filter>uniaxial\backbone</Filter>
    </ClCompile>
    <ClCompile Include="..\..\..\SRC\material\uniaxial\backbone\HystereticBackbone.cpp">
      <Filter>uniaxial\backbone</Filter>
    </ClCompile>
    <ClCompile Include="..\..\..\SRC\material\uniaxial\backbone\ManderBackbone.cpp">
      <Filter>uniaxial\backbone</Filter>
    </ClCompile>
    <ClCompile Include="..\..\..\SRC\material\uniaxial\backbone\RaynorBackbone.cpp">
      <Filter>uniaxial\backbone</Filter>
    </ClCompile>
    <ClCompile Include="..\..\..\SRC\material\uniaxial\backbone\ReeseSandBackbone.cpp">
      <Filter>uniaxial\backbone</Filter>
    </ClCompile>
    <ClCompile Include="..\..\..\SRC\material\uniaxial\backbone\ReeseSoftClayBackbone.cpp">
      <Filter>uniaxial\backbone</Filter>
    </ClCompile>
    <ClCompile Include="..\..\..\SRC\material\uniaxial\backbone\ReeseStiffClayBelowWS.cpp">
      <Filter>uniaxial\backbone</Filter>
    </ClCompile>
    <ClCompile Include="..\..\..\SRC\material\uniaxial\backbone\TclModelBuilderBackboneCommand.cpp">
      <Filter>uniaxial\backbone</Filter>
    </ClCompile>
    <ClCompile Include="..\..\..\SRC\material\uniaxial\backbone\TrilinearBackbone.cpp">
      <Filter>uniaxial\backbone</Filter>
    </ClCompile>
    <ClCompile Include="..\..\..\SRC\material\nD\AcousticMedium.cpp">
      <Filter>nD</Filter>
    </ClCompile>
    <ClCompile Include="..\..\..\SRC\material\nD\CapPlasticity.cpp">
      <Filter>nD</Filter>
    </ClCompile>
    <ClCompile Include="..\..\..\SRC\material\nD\ConcreteS.cpp">
      <Filter>nD</Filter>
    </ClCompile>
    <ClCompile Include="..\..\..\SRC\material\nD\CycLiqCP.cpp">
      <Filter>nD</Filter>
    </ClCompile>
    <ClCompile Include="..\..\..\SRC\material\nD\CycLiqCP3D.cpp">
      <Filter>nD</Filter>
    </ClCompile>
    <ClCompile Include="..\..\..\SRC\material\nD\CycLiqCPPlaneStrain.cpp">
      <Filter>nD</Filter>
    </ClCompile>
    <ClCompile Include="..\..\..\SRC\material\nD\CycLiqCPSP.cpp">
      <Filter>nD</Filter>
    </ClCompile>
    <ClCompile Include="..\..\..\SRC\material\nD\CycLiqCPSP3D.cpp">
      <Filter>nD</Filter>
    </ClCompile>
    <ClCompile Include="..\..\..\SRC\material\nD\CycLiqCPSPPlaneStrain.cpp">
      <Filter>nD</Filter>
    </ClCompile>
    <ClCompile Include="..\..\..\SRC\material\nD\ElasticOrthotropicMaterial.cpp">
      <Filter>nD</Filter>
    </ClCompile>
    <ClCompile Include="..\..\..\SRC\material\nD\ElasticOrthotropicThreeDimensional.cpp">
      <Filter>nD</Filter>
    </ClCompile>
    <ClCompile Include="..\..\..\SRC\material\nD\InitStressNDMaterial.cpp">
      <Filter>nD</Filter>
    </ClCompile>
    <ClCompile Include="..\..\..\SRC\material\nD\LinearCap.cpp">
      <Filter>nD</Filter>
    </ClCompile>
    <ClCompile Include="..\..\..\SRC\material\nD\matCMM\MaterialCMM.cpp">
      <Filter>nD</Filter>
    </ClCompile>
    <ClCompile Include="..\..\..\SRC\material\nD\NDMaterial.cpp">
      <Filter>nD</Filter>
    </ClCompile>
    <ClCompile Include="..\..\..\SRC\material\nD\SimplifiedJ2.cpp">
      <Filter>nD</Filter>
    </ClCompile>
    <ClCompile Include="..\..\..\SRC\material\nD\TclModelBuilderNDMaterialCommand.cpp">
      <Filter>nD</Filter>
    </ClCompile>
    <ClCompile Include="..\..\..\SRC\material\nD\WrapperNDMaterial.cpp">
      <Filter>nD</Filter>
    </ClCompile>
    <ClCompile Include="..\..\..\SRC\material\nD\ElasticIsotropicAxiSymm.cpp">
      <Filter>nD\elasticIsotropic</Filter>
    </ClCompile>
    <ClCompile Include="..\..\..\SRC\material\nD\ElasticIsotropicBeamFiber.cpp">
      <Filter>nD\elasticIsotropic</Filter>
    </ClCompile>
    <ClCompile Include="..\..\..\SRC\material\nD\ElasticIsotropicMaterial.cpp">
      <Filter>nD\elasticIsotropic</Filter>
    </ClCompile>
    <ClCompile Include="..\..\..\SRC\material\nD\ElasticIsotropicPlaneStrain2D.cpp">
      <Filter>nD\elasticIsotropic</Filter>
    </ClCompile>
    <ClCompile Include="..\..\..\SRC\material\nD\ElasticIsotropicPlaneStress2D.cpp">
      <Filter>nD\elasticIsotropic</Filter>
    </ClCompile>
    <ClCompile Include="..\..\..\SRC\material\nD\ElasticIsotropicPlateFiber.cpp">
      <Filter>nD\elasticIsotropic</Filter>
    </ClCompile>
    <ClCompile Include="..\..\..\SRC\material\nD\ElasticIsotropicThreeDimensional.cpp">
      <Filter>nD\elasticIsotropic</Filter>
    </ClCompile>
    <ClCompile Include="..\..\..\SRC\material\nD\J2AxiSymm.cpp">
      <Filter>nD\j2Plasticity</Filter>
    </ClCompile>
    <ClCompile Include="..\..\..\SRC\material\nD\J2PlaneStrain.cpp">
      <Filter>nD\j2Plasticity</Filter>
    </ClCompile>
    <ClCompile Include="..\..\..\SRC\material\nD\J2PlaneStress.cpp">
      <Filter>nD\j2Plasticity</Filter>
    </ClCompile>
    <ClCompile Include="..\..\..\SRC\material\nD\J2Plasticity.cpp">
      <Filter>nD\j2Plasticity</Filter>
    </ClCompile>
    <ClCompile Include="..\..\..\SRC\material\nD\J2PlateFiber.cpp">
      <Filter>nD\j2Plasticity</Filter>
    </ClCompile>
    <ClCompile Include="..\..\..\SRC\material\nD\J2ThreeDimensional.cpp">
      <Filter>nD\j2Plasticity</Filter>
    </ClCompile>
    <ClCompile Include="..\..\..\SRC\material\nD\soil\FluidSolidPorousMaterial.cpp">
      <Filter>nD\soilModels</Filter>
    </ClCompile>
    <ClCompile Include="..\..\..\SRC\material\nD\soil\MultiYieldSurface.cpp">
      <Filter>nD\soilModels</Filter>
    </ClCompile>
    <ClCompile Include="..\..\..\SRC\material\nD\soil\MultiYieldSurfaceClay.cpp">
      <Filter>nD\soilModels</Filter>
    </ClCompile>
    <ClCompile Include="..\..\..\SRC\material\nD\soil\PressureDependMultiYield.cpp">
      <Filter>nD\soilModels</Filter>
    </ClCompile>
    <ClCompile Include="..\..\..\SRC\material\nD\soil\PressureDependMultiYield02.cpp">
      <Filter>nD\soilModels</Filter>
    </ClCompile>
    <ClCompile Include="..\..\..\SRC\material\nD\soil\PressureIndependMultiYield.cpp">
      <Filter>nD\soilModels</Filter>
    </ClCompile>
    <ClCompile Include="..\..\..\SRC\material\nD\soil\T2Vector.cpp">
      <Filter>nD\soilModels</Filter>
    </ClCompile>
    <ClCompile Include="..\..\..\SRC\material\nD\soil\TclUpdateMaterialStageCommand.cpp">
      <Filter>nD\soilModels</Filter>
    </ClCompile>
    <ClCompile Include="..\..\..\SRC\material\nD\BeamFiberMaterial.cpp">
      <Filter>nD\wrappers</Filter>
    </ClCompile>
    <ClCompile Include="..\..\..\SRC\material\nD\PlaneStrainMaterial.cpp">
      <Filter>nD\wrappers</Filter>
    </ClCompile>
    <ClCompile Include="..\..\..\SRC\material\nD\PlaneStressMaterial.cpp">
      <Filter>nD\wrappers</Filter>
    </ClCompile>
    <ClCompile Include="..\..\..\SRC\material\nD\PlateFiberMaterial.cpp">
      <Filter>nD\wrappers</Filter>
    </ClCompile>
    <ClCompile Include="..\..\..\SRC\material\nD\feap\FeapMaterial01.cpp">
      <Filter>nD\feap</Filter>
    </ClCompile>
    <ClCompile Include="..\..\..\SRC\material\nD\feap\FeapMaterial02.cpp">
      <Filter>nD\feap</Filter>
    </ClCompile>
    <ClCompile Include="..\..\..\SRC\material\nD\feap\FeapMaterial03.cpp">
      <Filter>nD\feap</Filter>
    </ClCompile>
    <ClCompile Include="..\..\..\SRC\material\nD\feap\TclFeapMaterialCommand.cpp">
      <Filter>nD\feap</Filter>
    </ClCompile>
    <ClCompile Include="..\..\..\SRC\material\nD\cyclicSoil\MultiaxialCyclicPlasticity.cpp">
      <Filter>nD\cyclicSoil</Filter>
    </ClCompile>
    <ClCompile Include="..\..\..\SRC\material\nD\cyclicSoil\MultiaxialCyclicPlasticity3D.cpp">
      <Filter>nD\cyclicSoil</Filter>
    </ClCompile>
    <ClCompile Include="..\..\..\SRC\material\nD\cyclicSoil\MultiaxialCyclicPlasticityAxiSymm.cpp">
      <Filter>nD\cyclicSoil</Filter>
    </ClCompile>
    <ClCompile Include="..\..\..\SRC\material\nD\cyclicSoil\MultiaxialCyclicPlasticityPlaneStrain.cpp">
      <Filter>nD\cyclicSoil</Filter>
    </ClCompile>
    <ClCompile Include="..\..\..\SRC\material\nD\reinforcedConcretePlaneStress\ConcreteL01.cpp">
      <Filter>nD\reinforcedConcretePlaneStress</Filter>
    </ClCompile>
    <ClCompile Include="..\..\..\SRC\material\nD\reinforcedConcretePlaneStress\ConcreteZ01.cpp">
      <Filter>nD\reinforcedConcretePlaneStress</Filter>
    </ClCompile>
    <ClCompile Include="..\..\..\SRC\material\nD\reinforcedConcretePlaneStress\FAFourSteelPCPlaneStress.cpp">
      <Filter>nD\reinforcedConcretePlaneStress</Filter>
    </ClCompile>
    <ClCompile Include="..\..\..\SRC\material\nD\reinforcedConcretePlaneStress\FAFourSteelRCPlaneStress.cpp">
      <Filter>nD\reinforcedConcretePlaneStress</Filter>
    </ClCompile>
    <ClCompile Include="..\..\..\SRC\material\nD\reinforcedConcretePlaneStress\FAPrestressedConcretePlaneStress.cpp">
      <Filter>nD\reinforcedConcretePlaneStress</Filter>
    </ClCompile>
    <ClCompile Include="..\..\..\SRC\material\nD\reinforcedConcretePlaneStress\FAReinforcedConcretePlaneStress.cpp">
      <Filter>nD\reinforcedConcretePlaneStress</Filter>
    </ClCompile>
    <ClCompile Include="..\..\..\SRC\material\nD\reinforcedConcretePlaneStress\PrestressedConcretePlaneStress.cpp">
      <Filter>nD\reinforcedConcretePlaneStress</Filter>
    </ClCompile>
    <ClCompile Include="..\..\..\SRC\material\nD\reinforcedConcretePlaneStress\RAFourSteelPCPlaneStress.cpp">
      <Filter>nD\reinforcedConcretePlaneStress</Filter>
    </ClCompile>
    <ClCompile Include="..\..\..\SRC\material\nD\reinforcedConcretePlaneStress\RAFourSteelRCPlaneStress.cpp">
      <Filter>nD\reinforcedConcretePlaneStress</Filter>
    </ClCompile>
    <ClCompile Include="..\..\..\SRC\material\nD\reinforcedConcretePlaneStress\ReinforcedConcretePlaneStress.cpp">
      <Filter>nD\reinforcedConcretePlaneStress</Filter>
    </ClCompile>
    <ClCompile Include="..\..\..\SRC\material\nD\reinforcedConcretePlaneStress\SteelZ01.cpp">
      <Filter>nD\reinforcedConcretePlaneStress</Filter>
    </ClCompile>
    <ClCompile Include="..\..\..\SRC\material\nD\reinforcedConcretePlaneStress\TendonL01.cpp">
      <Filter>nD\reinforcedConcretePlaneStress</Filter>
    </ClCompile>
    <ClCompile Include="..\..\..\Src\material\section\Bidirectional.cpp">
      <Filter>section</Filter>
    </ClCompile>
    <ClCompile Include="..\..\..\SRC\material\section\ElasticMembranePlateSection.cpp">
      <Filter>section</Filter>
    </ClCompile>
    <ClCompile Include="..\..\..\SRC\material\section\ElasticPlateSection.cpp">
      <Filter>section</Filter>
    </ClCompile>
    <ClCompile Include="..\..\..\SRC\material\section\ElasticSection2d.cpp">
      <Filter>section</Filter>
    </ClCompile>
    <ClCompile Include="..\..\..\SRC\material\section\ElasticSection3d.cpp">
      <Filter>section</Filter>
    </ClCompile>
    <ClCompile Include="..\..\..\SRC\material\section\ElasticShearSection2d.cpp">
      <Filter>section</Filter>
    </ClCompile>
    <ClCompile Include="..\..\..\SRC\material\section\ElasticShearSection3d.cpp">
      <Filter>section</Filter>
    </ClCompile>
    <ClCompile Include="..\..\..\SRC\material\section\ElasticTubeSection3d.cpp">
      <Filter>section</Filter>
    </ClCompile>
    <ClCompile Include="..\..\..\SRC\material\section\FiberSection2d.cpp">
      <Filter>section</Filter>
    </ClCompile>
    <ClCompile Include="..\..\..\SRC\material\section\FiberSection2dThermal.cpp">
      <Filter>section</Filter>
    </ClCompile>
    <ClCompile Include="..\..\..\SRC\material\section\FiberSection3d.cpp">
      <Filter>section</Filter>
    </ClCompile>
    <ClCompile Include="..\..\..\SRC\material\section\FiberSectionGJ.cpp">
      <Filter>section</Filter>
    </ClCompile>
    <ClCompile Include="..\..\..\SRC\material\section\GenericSection1d.cpp">
      <Filter>section</Filter>
    </ClCompile>
    <ClCompile Include="..\..\..\SRC\material\section\Isolator2spring.cpp">
      <Filter>section</Filter>
    </ClCompile>
    <ClCompile Include="..\..\..\SRC\material\section\LayeredShellFiberSection.cpp">
      <Filter>section</Filter>
    </ClCompile>
    <ClCompile Include="..\..\..\SRC\material\section\MembranePlateFiberSection.cpp">
      <Filter>section</Filter>
    </ClCompile>
    <ClCompile Include="..\..\..\SRC\material\section\NDFiberSection2d.cpp">
      <Filter>section</Filter>
    </ClCompile>
    <ClCompile Include="..\..\..\SRC\material\section\NDFiberSection3d.cpp">
      <Filter>section</Filter>
    </ClCompile>
    <ClCompile Include="..\..\..\SRC\material\section\ParallelSection.cpp">
      <Filter>section</Filter>
    </ClCompile>
    <ClCompile Include="..\..\..\SRC\material\section\SectionAggregator.cpp">
      <Filter>section</Filter>
    </ClCompile>
    <ClCompile Include="..\..\..\SRC\material\section\SectionForceDeformation.cpp">
      <Filter>section</Filter>
    </ClCompile>
    <ClCompile Include="..\..\..\SRC\material\section\TclModelBuilderSectionCommand.cpp">
      <Filter>section</Filter>
    </ClCompile>
    <ClCompile Include="..\..\..\SRC\material\section\repres\cell\Cell.cpp">
      <Filter>section\repres\cell</Filter>
    </ClCompile>
    <ClCompile Include="..\..\..\SRC\material\section\repres\cell\CircSectionCell.cpp">
      <Filter>section\repres\cell</Filter>
    </ClCompile>
    <ClCompile Include="..\..\..\SRC\material\section\repres\cell\QuadCell.cpp">
      <Filter>section\repres\cell</Filter>
    </ClCompile>
    <ClCompile Include="..\..\..\SRC\material\section\repres\patch\CircPatch.cpp">
      <Filter>section\repres\patch</Filter>
    </ClCompile>
    <ClCompile Include="..\..\..\SRC\material\section\repres\patch\Patch.cpp">
      <Filter>section\repres\patch</Filter>
    </ClCompile>
    <ClCompile Include="..\..\..\SRC\material\section\repres\patch\QuadPatch.cpp">
      <Filter>section\repres\patch</Filter>
    </ClCompile>
    <ClCompile Include="..\..\..\SRC\material\section\repres\reinfBar\ReinfBar.cpp">
      <Filter>section\repres\reinfBar</Filter>
    </ClCompile>
    <ClCompile Include="..\..\..\SRC\material\section\repres\reinfLayer\CircReinfLayer.cpp">
      <Filter>section\repres\reinfLayer</Filter>
    </ClCompile>
    <ClCompile Include="..\..\..\SRC\material\section\repres\reinfLayer\ReinfLayer.cpp">
      <Filter>section\repres\reinfLayer</Filter>
    </ClCompile>
    <ClCompile Include="..\..\..\SRC\material\section\repres\reinfLayer\StraightReinfLayer.cpp">
      <Filter>section\repres\reinfLayer</Filter>
    </ClCompile>
    <ClCompile Include="..\..\..\SRC\material\section\repres\section\FiberSectionRepr.cpp">
      <Filter>section\repres\sect</Filter>
    </ClCompile>
    <ClCompile Include="..\..\..\SRC\material\section\repres\section\SectionRepres.cpp">
      <Filter>section\repres\sect</Filter>
    </ClCompile>
    <ClCompile Include="..\..\..\SRC\material\section\fiber\Fiber.cpp">
      <Filter>section\fiber</Filter>
    </ClCompile>
    <ClCompile Include="..\..\..\SRC\material\section\fiber\UniaxialFiber2d.cpp">
      <Filter>section\fiber</Filter>
    </ClCompile>
    <ClCompile Include="..\..\..\SRC\material\section\fiber\UniaxialFiber3d.cpp">
      <Filter>section\fiber</Filter>
    </ClCompile>
    <ClCompile Include="..\..\..\SRC\material\section\yieldSurface\TclModelBuilderYS_SectionCommand.cpp">
      <Filter>section\ysSection</Filter>
    </ClCompile>
    <ClCompile Include="..\..\..\SRC\material\section\yieldSurface\YS_Section2D01.cpp">
      <Filter>section\ysSection</Filter>
    </ClCompile>
    <ClCompile Include="..\..\..\SRC\material\section\yieldSurface\YS_Section2D02.cpp">
      <Filter>section\ysSection</Filter>
    </ClCompile>
    <ClCompile Include="..\..\..\SRC\material\section\yieldSurface\YieldSurfaceSection2d.cpp">
      <Filter>section\ysSection</Filter>
    </ClCompile>
    <ClCompile Include="..\..\..\SRC\material\section\integration\RCSectionIntegration.cpp">
      <Filter>section\integration</Filter>
    </ClCompile>
    <ClCompile Include="..\..\..\SRC\material\section\integration\RCTBeamSectionIntegration.cpp">
      <Filter>section\integration</Filter>
    </ClCompile>
    <ClCompile Include="..\..\..\SRC\material\section\integration\SectionIntegration.cpp">
      <Filter>section\integration</Filter>
    </ClCompile>
    <ClCompile Include="..\..\..\SRC\material\section\integration\WideFlangeSectionIntegration.cpp">
      <Filter>section\integration</Filter>
    </ClCompile>
    <ClCompile Include="..\..\..\SRC\material\yieldSurface\yieldSurfaceBC\Attalla2D.cpp">
      <Filter>yieldSurface\yieldSurfaceBC</Filter>
    </ClCompile>
    <ClCompile Include="..\..\..\SRC\material\yieldSurface\yieldSurfaceBC\ElTawil2D.cpp">
      <Filter>yieldSurface\yieldSurfaceBC</Filter>
    </ClCompile>
    <ClCompile Include="..\..\..\SRC\material\yieldSurface\yieldSurfaceBC\ElTawil2DUnSym.cpp">
      <Filter>yieldSurface\yieldSurfaceBC</Filter>
    </ClCompile>
    <ClCompile Include="..\..\..\SRC\material\yieldSurface\yieldSurfaceBC\Hajjar2D.cpp">
      <Filter>yieldSurface\yieldSurfaceBC</Filter>
    </ClCompile>
    <ClCompile Include="..\..\..\SRC\material\yieldSurface\yieldSurfaceBC\NullYS2D.cpp">
      <Filter>yieldSurface\yieldSurfaceBC</Filter>
    </ClCompile>
    <ClCompile Include="..\..\..\SRC\material\yieldSurface\yieldSurfaceBC\Orbison2D.cpp">
      <Filter>yieldSurface\yieldSurfaceBC</Filter>
    </ClCompile>
    <ClCompile Include="..\..\..\SRC\material\yieldSurface\yieldSurfaceBC\TclModelBuilderYieldSurfaceBCCommand.cpp">
      <Filter>yieldSurface\yieldSurfaceBC</Filter>
    </ClCompile>
    <ClCompile Include="..\..\..\SRC\material\yieldSurface\yieldSurfaceBC\YieldSurface_BC.cpp">
      <Filter>yieldSurface\yieldSurfaceBC</Filter>
    </ClCompile>
    <ClCompile Include="..\..\..\SRC\material\yieldSurface\yieldSurfaceBC\YieldSurface_BC2D.cpp">
      <Filter>yieldSurface\yieldSurfaceBC</Filter>
    </ClCompile>
    <ClCompile Include="..\..\..\SRC\material\yieldSurface\evolution\BkStressLimSurface2D.cpp">
      <Filter>yieldSurface\evolution</Filter>
    </ClCompile>
    <ClCompile Include="..\..\..\SRC\material\yieldSurface\evolution\BoundingSurface2D.cpp">
      <Filter>yieldSurface\evolution</Filter>
    </ClCompile>
    <ClCompile Include="..\..\..\SRC\material\yieldSurface\evolution\CombinedIsoKin2D01.cpp">
      <Filter>yieldSurface\evolution</Filter>
    </ClCompile>
    <ClCompile Include="..\..\..\SRC\material\yieldSurface\evolution\CombinedIsoKin2D02.cpp">
      <Filter>yieldSurface\evolution</Filter>
    </ClCompile>
    <ClCompile Include="..\..\..\SRC\material\yieldSurface\evolution\Isotropic2D01.cpp">
      <Filter>yieldSurface\evolution</Filter>
    </ClCompile>
    <ClCompile Include="..\..\..\SRC\material\yieldSurface\evolution\Kinematic2D01.cpp">
      <Filter>yieldSurface\evolution</Filter>
    </ClCompile>
    <ClCompile Include="..\..\..\SRC\material\yieldSurface\evolution\Kinematic2D02.cpp">
      <Filter>yieldSurface\evolution</Filter>
    </ClCompile>
    <ClCompile Include="..\..\..\SRC\material\yieldSurface\evolution\NullEvolution.cpp">
      <Filter>yieldSurface\evolution</Filter>
    </ClCompile>
    <ClCompile Include="..\..\..\SRC\material\yieldSurface\evolution\PeakOriented2D01.cpp">
      <Filter>yieldSurface\evolution</Filter>
    </ClCompile>
    <ClCompile Include="..\..\..\SRC\material\yieldSurface\evolution\PeakOriented2D02.cpp">
      <Filter>yieldSurface\evolution</Filter>
    </ClCompile>
    <ClCompile Include="..\..\..\SRC\material\yieldSurface\evolution\PlasticHardening2D.cpp">
      <Filter>yieldSurface\evolution</Filter>
    </ClCompile>
    <ClCompile Include="..\..\..\SRC\material\yieldSurface\evolution\TclModelBuilderYS_EvolutionCommand.cpp">
      <Filter>yieldSurface\evolution</Filter>
    </ClCompile>
    <ClCompile Include="..\..\..\SRC\material\yieldSurface\evolution\YS_Evolution.cpp">
      <Filter>yieldSurface\evolution</Filter>
    </ClCompile>
    <ClCompile Include="..\..\..\SRC\material\yieldSurface\evolution\YS_Evolution2D.cpp">
      <Filter>yieldSurface\evolution</Filter>
    </ClCompile>
    <ClCompile Include="..\..\..\SRC\material\yieldSurface\plasticHardeningMaterial\ExponReducing.cpp">
      <Filter>yieldSurface\plasticHardening</Filter>
    </ClCompile>
    <ClCompile Include="..\..\..\SRC\material\yieldSurface\plasticHardeningMaterial\MultiLinearKp.cpp">
      <Filter>yieldSurface\plasticHardening</Filter>
    </ClCompile>
    <ClCompile Include="..\..\..\SRC\material\yieldSurface\plasticHardeningMaterial\NullPlasticMaterial.cpp">
      <Filter>yieldSurface\plasticHardening</Filter>
    </ClCompile>
    <ClCompile Include="..\..\..\SRC\material\yieldSurface\plasticHardeningMaterial\PlasticHardeningMaterial.cpp">
      <Filter>yieldSurface\plasticHardening</Filter>
    </ClCompile>
    <ClCompile Include="..\..\..\SRC\material\yieldSurface\plasticHardeningMaterial\TclModelBuilderYSPlasticMaterialCommand.cpp">
      <Filter>yieldSurface\plasticHardening</Filter>
    </ClCompile>
    <ClCompile Include="..\..\..\SRC\material\Material.cpp" />
    <ClCompile Include="..\..\..\SRC\material\uniaxial\ConcreteCM.cpp">
      <Filter>uniaxial</Filter>
    </ClCompile>
    <ClCompile Include="..\..\..\SRC\material\uniaxial\SteelMPF.cpp">
      <Filter>uniaxial</Filter>
    </ClCompile>
    <ClCompile Include="..\..\..\SRC\material\nD\FSAM.cpp">
      <Filter>nD</Filter>
    </ClCompile>
    <ClCompile Include="..\..\..\SRC\material\uniaxial\FRPConfinedConcrete02.cpp">
      <Filter>uniaxial</Filter>
    </ClCompile>
    <ClCompile Include="..\..\..\SRC\material\uniaxial\Steel4.cpp">
      <Filter>uniaxial</Filter>
    </ClCompile>
    <ClCompile Include="..\..\..\SRC\material\section\ElasticWarpingShearSection2d.cpp">
      <Filter>section</Filter>
    </ClCompile>
    <ClCompile Include="..\..\..\SRC\material\section\NDFiberSectionWarping2d.cpp">
      <Filter>section</Filter>
    </ClCompile>
    <ClCompile Include="..\..\..\SRC\material\nD\J2BeamFiber2d.cpp">
      <Filter>nD\j2Plasticity</Filter>
    </ClCompile>
    <ClCompile Include="..\..\..\SRC\material\nD\J2PlateFibre.cpp">
      <Filter>nD\j2Plasticity</Filter>
    </ClCompile>
    <ClCompile Include="..\..\..\SRC\material\nD\PlasticDamageConcrete3d.cpp">
      <Filter>nD</Filter>
    </ClCompile>
    <ClCompile Include="..\..\..\SRC\material\nD\PlasticDamageConcretePlaneStress.cpp">
      <Filter>nD</Filter>
    </ClCompile>
    <ClCompile Include="..\..\..\SRC\material\uniaxial\PY\PySimple3.cpp">
      <Filter>uniaxial\py_tz_qz</Filter>
    </ClCompile>
    <ClCompile Include="..\..\..\SRC\material\nD\J2BeamFiber3d.cpp">
      <Filter>nD\j2Plasticity</Filter>
    </ClCompile>
    <ClCompile Include="..\..\..\SRC\material\section\Elliptical2.cpp">
      <Filter>section</Filter>
    </ClCompile>
    <ClCompile Include="..\..\..\SRC\material\nD\BeamFiberMaterial2d.cpp">
      <Filter>nD\wrappers</Filter>
    </ClCompile>
    <ClCompile Include="..\..\..\SRC\material\nD\ElasticIsotropicBeamFiber2d.cpp">
      <Filter>nD\elasticIsotropic</Filter>
    </ClCompile>
    <ClCompile Include="..\..\..\SRC\material\nD\PlaneStressLayeredMaterial.cpp">
      <Filter>nD\wrappers</Filter>
    </ClCompile>
    <ClCompile Include="..\..\..\SRC\material\nD\PlaneStressRebarMaterial.cpp">
      <Filter>nD\wrappers</Filter>
    </ClCompile>
    <ClCompile Include="..\..\..\SRC\material\nD\PlaneStressSimplifiedJ2.cpp">
      <Filter>nD\wrappers</Filter>
    </ClCompile>
    <ClCompile Include="..\..\..\SRC\material\nD\PlaneStressUserMaterial.cpp">
      <Filter>nD\wrappers</Filter>
    </ClCompile>
    <ClCompile Include="..\..\..\SRC\material\nD\PlateFromPlaneStressMaterial.cpp">
      <Filter>nD\wrappers</Filter>
    </ClCompile>
    <ClCompile Include="..\..\..\SRC\material\nD\PlateRebarMaterial.cpp">
      <Filter>nD\wrappers</Filter>
    </ClCompile>
    <ClCompile Include="..\..\..\SRC\material\uniaxial\ConcreteECThermal.cpp">
      <Filter>uniaxial</Filter>
    </ClCompile>
    <ClCompile Include="..\..\..\SRC\material\uniaxial\ElasticMaterialThermal.cpp">
      <Filter>uniaxial</Filter>
    </ClCompile>
    <ClCompile Include="..\..\..\SRC\material\uniaxial\StainlessECThermal.cpp">
      <Filter>uniaxial</Filter>
    </ClCompile>
    <ClCompile Include="..\..\..\SRC\material\uniaxial\SteelECThermal.cpp">
      <Filter>uniaxial</Filter>
    </ClCompile>
    <ClCompile Include="..\..\..\SRC\material\section\yieldSurface\SoilFootingSection2d.cpp">
      <Filter>section\ysSection</Filter>
    </ClCompile>
    <ClCompile Include="..\..\..\SRC\material\nD\J2PlasticityThermal.cpp">
      <Filter>nD\j2Plasticity</Filter>
    </ClCompile>
    <ClCompile Include="..\..\..\SRC\material\nD\J2ThreeDimensionalThermal.cpp">
      <Filter>nD\j2Plasticity</Filter>
    </ClCompile>
    <ClCompile Include="..\..\..\SRC\material\nD\ElasticIsotropic3DThermal.cpp">
      <Filter>nD\elasticIsotropic</Filter>
    </ClCompile>
    <ClCompile Include="..\..\..\SRC\material\nD\ElasticIsotropicMaterialThermal.cpp">
      <Filter>nD\elasticIsotropic</Filter>
    </ClCompile>
    <ClCompile Include="..\..\..\SRC\material\nD\PlateFiberMaterialThermal.cpp">
      <Filter>nD\wrappers</Filter>
    </ClCompile>
    <ClCompile Include="..\..\..\SRC\material\nD\PlateFromPlaneStressMaterialThermal.cpp">
      <Filter>nD\wrappers</Filter>
    </ClCompile>
    <ClCompile Include="..\..\..\SRC\material\nD\PlateRebarMaterialThermal.cpp">
      <Filter>nD\wrappers</Filter>
    </ClCompile>
    <ClCompile Include="..\..\..\SRC\material\nD\DruckerPrager3DThermal.cpp">
      <Filter>nD</Filter>
    </ClCompile>
    <ClCompile Include="..\..\..\SRC\material\nD\DruckerPragerThermal.cpp">
      <Filter>nD</Filter>
    </ClCompile>
    <ClCompile Include="..\..\..\SRC\material\section\FiberSection3dThermal.cpp">
      <Filter>section</Filter>
    </ClCompile>
    <ClCompile Include="..\..\..\SRC\material\section\FiberSectionGJThermal.cpp">
      <Filter>section</Filter>
    </ClCompile>
    <ClCompile Include="..\..\..\SRC\material\section\LayeredShellFiberSectionThermal.cpp">
      <Filter>section</Filter>
    </ClCompile>
    <ClCompile Include="..\..\..\SRC\material\section\MembranePlateFiberSectionThermal.cpp">
      <Filter>section</Filter>
    </ClCompile>
    <ClCompile Include="..\..\..\SRC\material\uniaxial\BoucWenOriginal.cpp">
      <Filter>uniaxial</Filter>
    </ClCompile>
    <ClCompile Include="..\..\..\SRC\material\uniaxial\DamperMaterial.cpp">
      <Filter>uniaxial</Filter>
    </ClCompile>
    <ClCompile Include="..\..\..\SRC\material\section\integration\RCCircularSectionIntegration.cpp">
      <Filter>section\integration</Filter>
    </ClCompile>
    <ClCompile Include="..\..\..\SRC\material\section\integration\TubeSectionIntegration.cpp">
      <Filter>section\integration</Filter>
    </ClCompile>
    <ClCompile Include="..\..\..\SRC\material\section\BiaxialHysteretic.cpp">
      <Filter>section</Filter>
    </ClCompile>
    <ClCompile Include="..\..\..\SRC\material\nD\stressDensityModel\stressDensity.cpp">
      <Filter>nD\stressDensityModel</Filter>
    </ClCompile>
    <ClCompile Include="..\..\..\SRC\material\uniaxial\GNGMaterial.cpp">
      <Filter>uniaxial</Filter>
    </ClCompile>
    <ClCompile Include="..\..\..\SRC\material\uniaxial\TensionOnlyMaterial.cpp">
      <Filter>uniaxial</Filter>
    </ClCompile>
    <ClCompile Include="..\..\..\SRC\material\uniaxial\SPSW02.cpp">
      <Filter>uniaxial</Filter>
    </ClCompile>
    <ClCompile Include="..\..\..\SRC\material\nD\soil\PressureDependMultiYield03.cpp">
      <Filter>nD\soilModels</Filter>
    </ClCompile>
    <ClCompile Include="..\..\..\SRC\material\nD\BeamFiberMaterial2dPS.cpp">
      <Filter>nD\wrappers</Filter>
    </ClCompile>
    <ClCompile Include="..\..\..\SRC\material\nD\ConcreteMcftNonLinear5.cpp">
      <Filter>nD</Filter>
    </ClCompile>
    <ClCompile Include="..\..\..\SRC\material\nD\ConcreteMcftNonLinear7.cpp">
      <Filter>nD</Filter>
    </ClCompile>
    <ClCompile Include="..\..\..\SRC\material\section\integration\RCTunnelSectionIntegration.cpp">
      <Filter>section\integration</Filter>
    </ClCompile>
    <ClCompile Include="..\..\..\SRC\material\uniaxial\stiffness\ConstantStiffnessDegradation.cpp">
      <Filter>uniaxial\stiffness</Filter>
    </ClCompile>
    <ClCompile Include="..\..\..\SRC\material\uniaxial\stiffness\DuctilityStiffnessDegradation.cpp">
      <Filter>uniaxial\stiffness</Filter>
    </ClCompile>
    <ClCompile Include="..\..\..\SRC\material\uniaxial\stiffness\EnergyStiffnessDegradation.cpp">
      <Filter>uniaxial\stiffness</Filter>
    </ClCompile>
    <ClCompile Include="..\..\..\SRC\material\uniaxial\stiffness\PincheiraStiffnessDegradation.cpp">
      <Filter>uniaxial\stiffness</Filter>
    </ClCompile>
    <ClCompile Include="..\..\..\SRC\material\uniaxial\stiffness\StiffnessDegradation.cpp">
      <Filter>uniaxial\stiffness</Filter>
    </ClCompile>
    <ClCompile Include="..\..\..\SRC\material\uniaxial\stiffness\TclModelBuilderStiffnessDegradationCommand.cpp">
      <Filter>uniaxial\stiffness</Filter>
    </ClCompile>
    <ClCompile Include="..\..\..\SRC\material\uniaxial\strength\ACIStrengthDegradation.cpp">
      <Filter>uniaxial\strength</Filter>
    </ClCompile>
    <ClCompile Include="..\..\..\SRC\material\uniaxial\strength\ConstantStrengthDegradation.cpp">
      <Filter>uniaxial\strength</Filter>
    </ClCompile>
    <ClCompile Include="..\..\..\SRC\material\uniaxial\strength\DuctilityStrengthDegradation.cpp">
      <Filter>uniaxial\strength</Filter>
    </ClCompile>
    <ClCompile Include="..\..\..\SRC\material\uniaxial\strength\EnergyStrengthDegradation.cpp">
      <Filter>uniaxial\strength</Filter>
    </ClCompile>
    <ClCompile Include="..\..\..\SRC\material\uniaxial\strength\PetrangeliStrengthDegradation.cpp">
      <Filter>uniaxial\strength</Filter>
    </ClCompile>
    <ClCompile Include="..\..\..\SRC\material\uniaxial\strength\SectionStrengthDegradation.cpp">
      <Filter>uniaxial\strength</Filter>
    </ClCompile>
    <ClCompile Include="..\..\..\SRC\material\uniaxial\strength\StrengthDegradation.cpp">
      <Filter>uniaxial\strength</Filter>
    </ClCompile>
    <ClCompile Include="..\..\..\SRC\material\uniaxial\strength\TclModelBuilderStrengthDegradationCommand.cpp">
      <Filter>uniaxial\strength</Filter>
    </ClCompile>
    <ClCompile Include="..\..\..\SRC\material\uniaxial\unloading\ConstantUnloadingRule.cpp">
      <Filter>uniaxial\unloading</Filter>
    </ClCompile>
    <ClCompile Include="..\..\..\SRC\material\uniaxial\unloading\EnergyUnloadingRule.cpp">
      <Filter>uniaxial\unloading</Filter>
    </ClCompile>
    <ClCompile Include="..\..\..\SRC\material\uniaxial\unloading\KarsanUnloadingRule.cpp">
      <Filter>uniaxial\unloading</Filter>
    </ClCompile>
    <ClCompile Include="..\..\..\SRC\material\uniaxial\unloading\TakedaUnloadingRule.cpp">
      <Filter>uniaxial\unloading</Filter>
    </ClCompile>
    <ClCompile Include="..\..\..\SRC\material\uniaxial\unloading\TclModelBuilderUnloadingRuleCommand.cpp">
      <Filter>uniaxial\unloading</Filter>
    </ClCompile>
    <ClCompile Include="..\..\..\SRC\material\uniaxial\unloading\UnloadingRule.cpp">
      <Filter>uniaxial\unloading</Filter>
    </ClCompile>
    <ClCompile Include="..\..\..\SRC\material\uniaxial\MaterialState.cpp">
      <Filter>uniaxial</Filter>
    </ClCompile>
    <ClCompile Include="..\..\..\SRC\material\uniaxial\OOHystereticMaterial.cpp">
      <Filter>uniaxial</Filter>
    </ClCompile>
    <ClCompile Include="..\..\..\SRC\material\uniaxial\Steel02Fatigue.cpp">
      <Filter>uniaxial</Filter>
    </ClCompile>
    <ClCompile Include="..\..\..\SRC\material\uniaxial\Concrete02IS.cpp">
      <Filter>uniaxial</Filter>
    </ClCompile>
    <ClCompile Include="..\..\..\SRC\material\uniaxial\backbone\MultilinearBackbone.cpp">
      <Filter>uniaxial\backbone</Filter>
    </ClCompile>
    <ClCompile Include="..\..\..\SRC\material\uniaxial\ExternalUniaxialMaterial.cpp">
      <Filter>uniaxial</Filter>
    </ClCompile>
    <ClCompile Include="..\..\..\SRC\material\nD\ExternalNDMaterial.cpp">
      <Filter>nD</Filter>
    </ClCompile>
    <ClCompile Include="..\..\..\SRC\material\uniaxial\HardeningMaterial2.cpp">
      <Filter>uniaxial</Filter>
    </ClCompile>
    <ClCompile Include="..\..\..\SRC\material\nD\matCMM\MaterialCMM.cpp">
      <Filter>nD\matCMM</Filter>
    </ClCompile>
    <ClCompile Include="..\..\..\SRC\material\section\fiber\NDFiber2d.cpp">
      <Filter>section\fiber</Filter>
    </ClCompile>
    <ClCompile Include="..\..\..\SRC\material\section\fiber\NDFiber3d.cpp">
      <Filter>section\fiber</Filter>
    </ClCompile>
    <ClCompile Include="..\..\..\SRC\material\section\ElasticBDShearSection2d.cpp">
      <Filter>section</Filter>
    </ClCompile>
    <ClCompile Include="..\..\..\SRC\material\section\TimoshenkoSection3d.cpp">
      <Filter>section</Filter>
    </ClCompile>
    <ClCompile Include="..\..\..\SRC\material\section\WFFiberSection2d.cpp">
      <Filter>section</Filter>
    </ClCompile>
    <ClCompile Include="..\..\..\SRC\material\section\WSection2d.cpp">
      <Filter>section</Filter>
    </ClCompile>
    <ClCompile Include="..\..\..\SRC\material\uniaxial\backbone\CappedBackbone.cpp">
      <Filter>uniaxial\backbone</Filter>
    </ClCompile>
    <ClCompile Include="..\..\..\SRC\material\uniaxial\backbone\LinearCappedBackbone.cpp">
      <Filter>uniaxial\backbone</Filter>
    </ClCompile>
    <ClCompile Include="..\..\..\SRC\material\uniaxial\BackboneMaterial.cpp">
      <Filter>uniaxial</Filter>
    </ClCompile>
    <ClCompile Include="..\..\..\SRC\material\uniaxial\backbone\MaterialBackbone.cpp">
      <Filter>uniaxial\backbone</Filter>
    </ClCompile>
    <ClCompile Include="..\..\..\SRC\material\uniaxial\fedeas\PlasticDamageMaterial.cpp">
      <Filter>uniaxial\fedeas</Filter>
    </ClCompile>
    <ClCompile Include="..\..\..\SRC\material\uniaxial\limitState\PinchingLimitStateMaterial.cpp">
      <Filter>uniaxial\LimitState</Filter>
    </ClCompile>
    <ClCompile Include="..\..\..\SRC\material\uniaxial\BraceMaterial.cpp">
      <Filter>uniaxial</Filter>
    </ClCompile>
    <ClCompile Include="..\..\..\SRC\material\uniaxial\Concrete05.cpp">
      <Filter>uniaxial</Filter>
    </ClCompile>
    <ClCompile Include="..\..\..\SRC\material\uniaxial\ContinuumUniaxial.cpp">
      <Filter>uniaxial</Filter>
    </ClCompile>
    <ClCompile Include="..\..\..\SRC\material\uniaxial\ElasticBDMaterial.cpp">
      <Filter>uniaxial</Filter>
    </ClCompile>
    <ClCompile Include="..\..\..\SRC\material\uniaxial\ElasticPowerFunc.cpp">
      <Filter>uniaxial</Filter>
    </ClCompile>
    <ClCompile Include="..\..\..\SRC\material\uniaxial\IMKBilin.cpp">
      <Filter>uniaxial</Filter>
    </ClCompile>
    <ClCompile Include="..\..\..\SRC\material\uniaxial\IMKPeakOriented.cpp">
      <Filter>uniaxial</Filter>
    </ClCompile>
    <ClCompile Include="..\..\..\SRC\material\uniaxial\IMKPinching.cpp">
      <Filter>uniaxial</Filter>
    </ClCompile>
    <ClCompile Include="..\..\..\SRC\material\uniaxial\Neoprene.cpp">
      <Filter>uniaxial</Filter>
    </ClCompile>
    <ClCompile Include="..\..\..\SRC\material\uniaxial\SecantConcrete.cpp">
      <Filter>uniaxial</Filter>
    </ClCompile>
    <ClCompile Include="..\..\..\SRC\material\nD\PressureDependentElastic3D.cpp">
      <Filter>nD</Filter>
    </ClCompile>
    <ClCompile Include="..\..\..\SRC\material\nD\FeapMaterial.cpp">
      <Filter>nD</Filter>
    </ClCompile>
    <ClCompile Include="..\..\..\SRC\material\nD\stressDensityModel\StressDensityModel.cpp">
      <Filter>nD\stressDensityModel</Filter>
    </ClCompile>
    <ClCompile Include="..\..\..\SRC\material\nD\stressDensityModel\StressDensityModel2D.cpp">
      <Filter>nD\stressDensityModel</Filter>
    </ClCompile>
    <ClCompile Include="..\..\..\SRC\material\nD\stressDensityModel\StressDensityModel3D.cpp">
      <Filter>nD\stressDensityModel</Filter>
    </ClCompile>
    <ClCompile Include="..\..\..\SRC\material\nD\UWmaterials\BoundingCamClay.cpp">
      <Filter>nD\UWmaterials</Filter>
    </ClCompile>
    <ClCompile Include="..\..\..\SRC\material\nD\UWmaterials\BoundingCamClay3D.cpp">
      <Filter>nD\UWmaterials</Filter>
    </ClCompile>
    <ClCompile Include="..\..\..\SRC\material\nD\UWmaterials\BoundingCamClayPlaneStrain.cpp">
      <Filter>nD\UWmaterials</Filter>
    </ClCompile>
    <ClCompile Include="..\..\..\SRC\material\nD\UWmaterials\ContactMaterial2D.cpp">
      <Filter>nD\UWmaterials</Filter>
    </ClCompile>
    <ClCompile Include="..\..\..\SRC\material\nD\UWmaterials\ContactMaterial3D.cpp">
      <Filter>nD\UWmaterials</Filter>
    </ClCompile>
    <ClCompile Include="..\..\..\SRC\material\nD\UWmaterials\DruckerPrager.cpp">
      <Filter>nD\UWmaterials</Filter>
    </ClCompile>
    <ClCompile Include="..\..\..\SRC\material\nD\UWmaterials\DruckerPrager3D.cpp">
      <Filter>nD\UWmaterials</Filter>
    </ClCompile>
    <ClCompile Include="..\..\..\SRC\material\nD\UWmaterials\DruckerPragerPlaneStrain.cpp">
      <Filter>nD\UWmaterials</Filter>
    </ClCompile>
    <ClCompile Include="..\..\..\SRC\material\nD\UWmaterials\InitialStateAnalysisWrapper.cpp">
      <Filter>nD\UWmaterials</Filter>
    </ClCompile>
    <ClCompile Include="..\..\..\SRC\material\nD\UWmaterials\J2CyclicBoundingSurface.cpp">
      <Filter>nD\UWmaterials</Filter>
    </ClCompile>
    <ClCompile Include="..\..\..\SRC\material\nD\UWmaterials\ManzariDafalias.cpp">
      <Filter>nD\UWmaterials</Filter>
    </ClCompile>
    <ClCompile Include="..\..\..\SRC\material\nD\UWmaterials\ManzariDafalias3D.cpp">
      <Filter>nD\UWmaterials</Filter>
    </ClCompile>
    <ClCompile Include="..\..\..\SRC\material\nD\UWmaterials\ManzariDafalias3DRO.cpp">
      <Filter>nD\UWmaterials</Filter>
    </ClCompile>
    <ClCompile Include="..\..\..\SRC\material\nD\UWmaterials\ManzariDafaliasPlaneStrain.cpp">
      <Filter>nD\UWmaterials</Filter>
    </ClCompile>
    <ClCompile Include="..\..\..\SRC\material\nD\UWmaterials\ManzariDafaliasPlaneStrainRO.cpp">
      <Filter>nD\UWmaterials</Filter>
    </ClCompile>
    <ClCompile Include="..\..\..\SRC\material\nD\UWmaterials\ManzariDafaliasRO.cpp">
      <Filter>nD\UWmaterials</Filter>
    </ClCompile>
    <ClCompile Include="..\..\..\SRC\material\nD\UWmaterials\PM4Sand.cpp">
      <Filter>nD\UWmaterials</Filter>
    </ClCompile>
    <ClCompile Include="..\..\..\SRC\material\nD\UWmaterials\PM4Silt.cpp">
      <Filter>nD\UWmaterials</Filter>
    </ClCompile>
    <ClCompile Include="..\..\..\SRC\material\nD\UVCmultiaxial.cpp">
      <Filter>nD</Filter>
    </ClCompile>
    <ClCompile Include="..\..\..\SRC\material\nD\UVCplanestress.cpp">
      <Filter>nD</Filter>
    </ClCompile>
    <ClCompile Include="..\..\..\SRC\material\uniaxial\UVCuniaxial.cpp">
      <Filter>uniaxial</Filter>
    </ClCompile>
    <ClCompile Include="..\..\..\SRC\material\uniaxial\Bilin.cpp">
      <Filter>uniaxial</Filter>
    </ClCompile>
    <ClCompile Include="..\..\..\SRC\material\uniaxial\Bilin02.cpp">
      <Filter>uniaxial</Filter>
    </ClCompile>
    <ClCompile Include="..\..\..\SRC\material\uniaxial\TDConcrete.cpp">
      <Filter>uniaxial</Filter>
    </ClCompile>
    <ClCompile Include="..\..\..\SRC\material\uniaxial\TDConcreteEXP.cpp">
      <Filter>uniaxial</Filter>
    </ClCompile>
    <ClCompile Include="..\..\..\SRC\material\uniaxial\TDConcreteMC10.cpp">
      <Filter>uniaxial</Filter>
    </ClCompile>
    <ClCompile Include="..\..\..\SRC\material\uniaxial\TDConcreteMC10NL.cpp">
      <Filter>uniaxial</Filter>
    </ClCompile>
    <ClCompile Include="..\..\..\SRC\material\uniaxial\DegradingPinchedBW.cpp">
      <Filter>uniaxial</Filter>
    </ClCompile>
    <ClCompile Include="..\..\..\SRC\material\uniaxial\SLModel.cpp">
      <Filter>uniaxial</Filter>
    </ClCompile>
    <ClCompile Include="..\..\..\SRC\material\nD\IncrementalElasticIsotropicThreeDimensional.cpp">
      <Filter>nD\elasticIsotropic</Filter>
    </ClCompile>
    <ClCompile Include="..\..\..\SRC\material\nD\UWmaterials\J2CyclicBoundingSurface3D.cpp">
      <Filter>nD\UWmaterials</Filter>
    </ClCompile>
    <ClCompile Include="..\..\..\SRC\material\nD\UWmaterials\J2CyclicBoundingSurfacePlaneStrain.cpp">
      <Filter>nD\UWmaterials</Filter>
    </ClCompile>
    <ClCompile Include="..\..\..\SRC\material\uniaxial\HystereticPoly.cpp">
      <Filter>uniaxial</Filter>
    </ClCompile>
    <ClCompile Include="..\..\..\SRC\material\section\FiberSectionWarping3d.cpp">
      <Filter>section</Filter>
    </ClCompile>
    <ClCompile Include="..\..\..\SRC\material\section\FiberSectionAsym3d.cpp">
      <Filter>section</Filter>
    </ClCompile>
<<<<<<< HEAD
    <ClCompile Include="..\..\..\SRC\material\uniaxial\SteelFractureDI.cpp">
=======
    <ClCompile Include="..\..\..\SRC\material\uniaxial\Masonry.cpp">
      <Filter>uniaxial</Filter>
    </ClCompile>
    <ClCompile Include="..\..\..\SRC\material\uniaxial\Trilinwp.cpp">
      <Filter>uniaxial</Filter>
    </ClCompile>
    <ClCompile Include="..\..\..\SRC\material\uniaxial\Trilinwp2.cpp">
      <Filter>uniaxial</Filter>
    </ClCompile>
    <ClCompile Include="..\..\..\SRC\material\uniaxial\Masonryt.cpp">
      <Filter>uniaxial</Filter>
    </ClCompile>
    <ClCompile Include="..\..\..\SRC\material\uniaxial\SMAMaterial.cpp">
>>>>>>> 6b34d61f
      <Filter>uniaxial</Filter>
    </ClCompile>
  </ItemGroup>
  <ItemGroup>
    <ClInclude Include="..\..\..\SRC\material\uniaxial\AxialSp.h">
      <Filter>uniaxial</Filter>
    </ClInclude>
    <ClInclude Include="..\..\..\SRC\material\uniaxial\AxialSpHD.h">
      <Filter>uniaxial</Filter>
    </ClInclude>
    <ClInclude Include="..\..\..\SRC\material\uniaxial\BWBN.h">
      <Filter>uniaxial</Filter>
    </ClInclude>
    <ClInclude Include="..\..\..\SRC\material\uniaxial\BarSlipMaterial.h">
      <Filter>uniaxial</Filter>
    </ClInclude>
    <ClInclude Include="..\..\..\SRC\material\uniaxial\BilinearOilDamper.h">
      <Filter>uniaxial</Filter>
    </ClInclude>
    <ClInclude Include="..\..\..\SRC\material\uniaxial\Bond_SP01.h">
      <Filter>uniaxial</Filter>
    </ClInclude>
    <ClInclude Include="..\..\..\SRC\material\uniaxial\BoucWenMaterial.h">
      <Filter>uniaxial</Filter>
    </ClInclude>
    <ClInclude Include="..\..\..\SRC\material\uniaxial\CFSSSWP.h">
      <Filter>uniaxial</Filter>
    </ClInclude>
    <ClInclude Include="..\..\..\SRC\material\uniaxial\CFSWSWP.h">
      <Filter>uniaxial</Filter>
    </ClInclude>
    <ClInclude Include="..\..\..\SRC\material\uniaxial\CableMaterial.h">
      <Filter>uniaxial</Filter>
    </ClInclude>
    <ClInclude Include="..\..\..\SRC\material\uniaxial\Cast.h">
      <Filter>uniaxial</Filter>
    </ClInclude>
    <ClInclude Include="..\..\..\SRC\material\uniaxial\ASD_SMA_3K.h">
      <Filter>uniaxial</Filter>
    </ClInclude>
    <ClInclude Include="..\..\..\SRC\material\uniaxial\Concrete01.h">
      <Filter>uniaxial</Filter>
    </ClInclude>
    <ClInclude Include="..\..\..\SRC\material\uniaxial\Concrete01WithSITC.h">
      <Filter>uniaxial</Filter>
    </ClInclude>
    <ClInclude Include="..\..\..\SRC\material\uniaxial\Concrete02.h">
      <Filter>uniaxial</Filter>
    </ClInclude>
    <ClInclude Include="..\..\..\SRC\material\uniaxial\Concrete02Thermal.h">
      <Filter>uniaxial</Filter>
    </ClInclude>
    <ClInclude Include="..\..\..\SRC\material\uniaxial\Concrete04.h">
      <Filter>uniaxial</Filter>
    </ClInclude>
    <ClInclude Include="..\..\..\SRC\material\uniaxial\Concrete06.h">
      <Filter>uniaxial</Filter>
    </ClInclude>
    <ClInclude Include="..\..\..\SRC\material\uniaxial\Concrete07.h">
      <Filter>uniaxial</Filter>
    </ClInclude>
    <ClInclude Include="..\..\..\SRC\material\uniaxial\ConcreteD.h">
      <Filter>uniaxial</Filter>
    </ClInclude>
    <ClInclude Include="..\..\..\SRC\material\uniaxial\ConcreteSakaiKawashima.h">
      <Filter>uniaxial</Filter>
    </ClInclude>
    <ClInclude Include="..\..\..\SRC\material\uniaxial\ConcretewBeta.h">
      <Filter>uniaxial</Filter>
    </ClInclude>
    <ClInclude Include="..\..\..\SRC\material\uniaxial\ConfinedConcrete01.h">
      <Filter>uniaxial</Filter>
    </ClInclude>
    <ClInclude Include="..\..\..\SRC\material\uniaxial\CubicSpline.h">
      <Filter>uniaxial</Filter>
    </ClInclude>
    <ClInclude Include="..\..\..\SRC\material\uniaxial\DrainMaterial.h">
      <Filter>uniaxial</Filter>
    </ClInclude>
    <ClInclude Include="..\..\..\SRC\material\uniaxial\ECC01.h">
      <Filter>uniaxial</Filter>
    </ClInclude>
    <ClInclude Include="..\..\..\SRC\material\uniaxial\ENTMaterial.h">
      <Filter>uniaxial</Filter>
    </ClInclude>
    <ClInclude Include="..\..\..\SRC\material\uniaxial\EPPGapMaterial.h">
      <Filter>uniaxial</Filter>
    </ClInclude>
    <ClInclude Include="..\..\..\SRC\material\uniaxial\Elastic2Material.h">
      <Filter>uniaxial</Filter>
    </ClInclude>
    <ClInclude Include="..\..\..\SRC\material\uniaxial\ElasticBilin.h">
      <Filter>uniaxial</Filter>
    </ClInclude>
    <ClInclude Include="..\..\..\SRC\material\uniaxial\ElasticMaterial.h">
      <Filter>uniaxial</Filter>
    </ClInclude>
    <ClInclude Include="..\..\..\SRC\material\uniaxial\ElasticMultiLinear.h">
      <Filter>uniaxial</Filter>
    </ClInclude>
    <ClInclude Include="..\..\..\SRC\material\uniaxial\ElasticPPMaterial.h">
      <Filter>uniaxial</Filter>
    </ClInclude>
    <ClInclude Include="..\..\..\SRC\material\uniaxial\FRPConfinedConcrete.h">
      <Filter>uniaxial</Filter>
    </ClInclude>
    <ClInclude Include="..\..\..\SRC\material\uniaxial\FatigueMaterial.h">
      <Filter>uniaxial</Filter>
    </ClInclude>
    <ClInclude Include="..\..\..\SRC\material\uniaxial\FedeasMaterial.h">
      <Filter>uniaxial</Filter>
    </ClInclude>
    <ClInclude Include="..\..\..\SRC\material\uniaxial\HardeningMaterial.h">
      <Filter>uniaxial</Filter>
    </ClInclude>
    <ClInclude Include="..\..\..\SRC\material\uniaxial\HookGap.h">
      <Filter>uniaxial</Filter>
    </ClInclude>
    <ClInclude Include="..\..\..\SRC\material\uniaxial\HyperbolicGapMaterial.h">
      <Filter>uniaxial</Filter>
    </ClInclude>
    <ClInclude Include="..\..\..\SRC\material\uniaxial\HystereticMaterial.h">
      <Filter>uniaxial</Filter>
    </ClInclude>
    <ClInclude Include="..\..\..\SRC\material\uniaxial\ImpactMaterial.h">
      <Filter>uniaxial</Filter>
    </ClInclude>
    <ClInclude Include="..\..\..\SRC\material\uniaxial\InitStrainMaterial.h">
      <Filter>uniaxial</Filter>
    </ClInclude>
    <ClInclude Include="..\..\..\SRC\material\uniaxial\InitStressMaterial.h">
      <Filter>uniaxial</Filter>
    </ClInclude>
    <ClInclude Include="..\..\..\SRC\material\uniaxial\KikuchiAikenHDR.h">
      <Filter>uniaxial</Filter>
    </ClInclude>
    <ClInclude Include="..\..\..\SRC\material\uniaxial\KikuchiAikenLRB.h">
      <Filter>uniaxial</Filter>
    </ClInclude>
    <ClInclude Include="..\..\..\SRC\material\uniaxial\Maxwell.h">
      <Filter>uniaxial</Filter>
    </ClInclude>
    <ClInclude Include="..\..\..\Src\material\uniaxial\MinMaxMaterial.h">
      <Filter>uniaxial</Filter>
    </ClInclude>
    <ClInclude Include="..\..\..\SRC\material\uniaxial\ModIMKPeakOriented.h">
      <Filter>uniaxial</Filter>
    </ClInclude>
    <ClInclude Include="..\..\..\SRC\material\uniaxial\ModIMKPeakOriented02.h">
      <Filter>uniaxial</Filter>
    </ClInclude>
    <ClInclude Include="..\..\..\SRC\material\uniaxial\ModIMKPinching.h">
      <Filter>uniaxial</Filter>
    </ClInclude>
    <ClInclude Include="..\..\..\SRC\material\uniaxial\ModIMKPinching02.h">
      <Filter>uniaxial</Filter>
    </ClInclude>
    <ClInclude Include="..\..\..\SRC\material\uniaxial\MultiLinear.h">
      <Filter>uniaxial</Filter>
    </ClInclude>
    <ClInclude Include="..\..\..\SRC\material\uniaxial\NewUniaxialMaterial.h">
      <Filter>uniaxial</Filter>
    </ClInclude>
    <ClInclude Include="..\..\..\SRC\material\uniaxial\OriginCentered.h">
      <Filter>uniaxial</Filter>
    </ClInclude>
    <ClInclude Include="..\..\..\SRC\material\uniaxial\ParallelMaterial.h">
      <Filter>uniaxial</Filter>
    </ClInclude>
    <ClInclude Include="..\..\..\SRC\material\uniaxial\PathIndependentMaterial.h">
      <Filter>uniaxial</Filter>
    </ClInclude>
    <ClInclude Include="..\..\..\SRC\material\uniaxial\Pinching4Material.h">
      <Filter>uniaxial</Filter>
    </ClInclude>
    <ClInclude Include="..\..\..\SRC\material\uniaxial\RambergOsgoodSteel.h">
      <Filter>uniaxial</Filter>
    </ClInclude>
    <ClInclude Include="..\..\..\SRC\material\uniaxial\ReinforcingSteel.h">
      <Filter>uniaxial</Filter>
    </ClInclude>
    <ClInclude Include="..\..\..\SRC\material\uniaxial\ResilienceLow.h">
      <Filter>uniaxial</Filter>
    </ClInclude>
    <ClInclude Include="..\..\..\SRC\material\uniaxial\ResilienceMaterialHR.h">
      <Filter>uniaxial</Filter>
    </ClInclude>
    <ClInclude Include="..\..\..\SRC\material\uniaxial\SAWSMaterial.h">
      <Filter>uniaxial</Filter>
    </ClInclude>
    <ClInclude Include="..\..\..\SRC\material\uniaxial\SelfCenteringMaterial.h">
      <Filter>uniaxial</Filter>
    </ClInclude>
    <ClInclude Include="..\..\..\SRC\material\uniaxial\SeriesMaterial.h">
      <Filter>uniaxial</Filter>
    </ClInclude>
    <ClInclude Include="..\..\..\SRC\material\uniaxial\ShearPanelMaterial.h">
      <Filter>uniaxial</Filter>
    </ClInclude>
    <ClInclude Include="..\..\..\SRC\material\uniaxial\SimpleFractureMaterial.h">
      <Filter>uniaxial</Filter>
    </ClInclude>
    <ClInclude Include="..\..\..\SRC\material\uniaxial\SmoothPSConcrete.h">
      <Filter>uniaxial</Filter>
    </ClInclude>
    <ClInclude Include="..\..\..\SRC\material\uniaxial\Steel01.h">
      <Filter>uniaxial</Filter>
    </ClInclude>
    <ClInclude Include="..\..\..\SRC\material\uniaxial\Steel01Thermal.h">
      <Filter>uniaxial</Filter>
    </ClInclude>
    <ClInclude Include="..\..\..\SRC\material\uniaxial\Steel02.h">
      <Filter>uniaxial</Filter>
    </ClInclude>
    <ClInclude Include="..\..\..\SRC\material\uniaxial\Steel02Thermal.h">
      <Filter>uniaxial</Filter>
    </ClInclude>
    <ClInclude Include="..\..\..\SRC\material\uniaxial\Steel03.h">
      <Filter>uniaxial</Filter>
    </ClInclude>
    <ClInclude Include="..\..\..\SRC\material\uniaxial\Steel2.h">
      <Filter>uniaxial</Filter>
    </ClInclude>
    <ClInclude Include="..\..\..\SRC\material\uniaxial\SteelBRB.h">
      <Filter>uniaxial</Filter>
    </ClInclude>
    <ClInclude Include="..\..\..\SRC\material\uniaxial\SteelMP.h">
      <Filter>uniaxial</Filter>
    </ClInclude>
    <ClInclude Include="..\..\..\SRC\material\uniaxial\TriMatrix.h">
      <Filter>uniaxial</Filter>
    </ClInclude>
    <ClInclude Include="..\..\..\SRC\material\uniaxial\UniaxialJ2Plasticity.h">
      <Filter>uniaxial</Filter>
    </ClInclude>
    <ClInclude Include="..\..\..\SRC\material\uniaxial\UniaxialMaterial.h">
      <Filter>uniaxial</Filter>
    </ClInclude>
    <ClInclude Include="..\..\..\SRC\material\uniaxial\ViscousDamper.h">
      <Filter>uniaxial</Filter>
    </ClInclude>
    <ClInclude Include="..\..\..\SRC\material\uniaxial\ViscousMaterial.h">
      <Filter>uniaxial</Filter>
    </ClInclude>
    <ClInclude Include="..\..\..\SRC\material\uniaxial\WrapperUniaxialMaterial.h">
      <Filter>uniaxial</Filter>
    </ClInclude>
    <ClInclude Include="..\..\..\SRC\material\uniaxial\pyUCLA.h">
      <Filter>uniaxial</Filter>
    </ClInclude>
    <ClInclude Include="..\..\..\SRC\material\uniaxial\fedeas\FedeasBond1Material.h">
      <Filter>uniaxial\fedeas</Filter>
    </ClInclude>
    <ClInclude Include="..\..\..\SRC\material\uniaxial\fedeas\FedeasBond2Material.h">
      <Filter>uniaxial\fedeas</Filter>
    </ClInclude>
    <ClInclude Include="..\..\..\SRC\material\uniaxial\fedeas\FedeasConcr1Material.h">
      <Filter>uniaxial\fedeas</Filter>
    </ClInclude>
    <ClInclude Include="..\..\..\SRC\material\uniaxial\fedeas\FedeasConcr2Material.h">
      <Filter>uniaxial\fedeas</Filter>
    </ClInclude>
    <ClInclude Include="..\..\..\SRC\material\uniaxial\fedeas\FedeasConcr3Material.h">
      <Filter>uniaxial\fedeas</Filter>
    </ClInclude>
    <ClInclude Include="..\..\..\SRC\material\uniaxial\fedeas\FedeasHardeningMaterial.h">
      <Filter>uniaxial\fedeas</Filter>
    </ClInclude>
    <ClInclude Include="..\..\..\SRC\material\uniaxial\fedeas\FedeasHyster1Material.h">
      <Filter>uniaxial\fedeas</Filter>
    </ClInclude>
    <ClInclude Include="..\..\..\SRC\material\uniaxial\fedeas\FedeasHyster2Material.h">
      <Filter>uniaxial\fedeas</Filter>
    </ClInclude>
    <ClInclude Include="..\..\..\SRC\material\uniaxial\fedeas\FedeasSteel1Material.h">
      <Filter>uniaxial\fedeas</Filter>
    </ClInclude>
    <ClInclude Include="..\..\..\SRC\material\uniaxial\fedeas\FedeasSteel2Material.h">
      <Filter>uniaxial\fedeas</Filter>
    </ClInclude>
    <ClInclude Include="..\..\..\SRC\material\uniaxial\drain\DrainBilinearMaterial.h">
      <Filter>uniaxial\drain</Filter>
    </ClInclude>
    <ClInclude Include="..\..\..\SRC\material\uniaxial\drain\DrainClough1Material.h">
      <Filter>uniaxial\drain</Filter>
    </ClInclude>
    <ClInclude Include="..\..\..\SRC\material\uniaxial\drain\DrainClough2Material.h">
      <Filter>uniaxial\drain</Filter>
    </ClInclude>
    <ClInclude Include="..\..\..\SRC\material\uniaxial\drain\DrainHardeningMaterial.h">
      <Filter>uniaxial\drain</Filter>
    </ClInclude>
    <ClInclude Include="..\..\..\SRC\material\uniaxial\drain\DrainPinch1Material.h">
      <Filter>uniaxial\drain</Filter>
    </ClInclude>
    <ClInclude Include="..\..\..\SRC\material\uniaxial\PY\PyLiq1.h">
      <Filter>uniaxial\py_tz_qz</Filter>
    </ClInclude>
    <ClInclude Include="..\..\..\Src\material\uniaxial\Py\PySimple1.h">
      <Filter>uniaxial\py_tz_qz</Filter>
    </ClInclude>
    <ClInclude Include="..\..\..\SRC\material\uniaxial\PY\PySimple1Gen.h">
      <Filter>uniaxial\py_tz_qz</Filter>
    </ClInclude>
    <ClInclude Include="..\..\..\SRC\material\uniaxial\PY\PySimple2.h">
      <Filter>uniaxial\py_tz_qz</Filter>
    </ClInclude>
    <ClInclude Include="..\..\..\Src\material\uniaxial\Py\QzSimple1.h">
      <Filter>uniaxial\py_tz_qz</Filter>
    </ClInclude>
    <ClInclude Include="..\..\..\SRC\material\uniaxial\PY\QzSimple2.h">
      <Filter>uniaxial\py_tz_qz</Filter>
    </ClInclude>
    <ClInclude Include="..\..\..\SRC\material\uniaxial\PY\ShallowFoundationGen.h">
      <Filter>uniaxial\py_tz_qz</Filter>
    </ClInclude>
    <ClInclude Include="..\..\..\SRC\material\uniaxial\PY\TzLiq1.h">
      <Filter>uniaxial\py_tz_qz</Filter>
    </ClInclude>
    <ClInclude Include="..\..\..\Src\material\uniaxial\Py\TzSimple1.h">
      <Filter>uniaxial\py_tz_qz</Filter>
    </ClInclude>
    <ClInclude Include="..\..\..\SRC\material\uniaxial\PY\TzSimple1Gen.h">
      <Filter>uniaxial\py_tz_qz</Filter>
    </ClInclude>
    <ClInclude Include="..\..\..\SRC\material\uniaxial\PY\TzSimple2.h">
      <Filter>uniaxial\py_tz_qz</Filter>
    </ClInclude>
    <ClInclude Include="..\..\..\SRC\material\uniaxial\snap\Bilinear.h">
      <Filter>uniaxial\snap</Filter>
    </ClInclude>
    <ClInclude Include="..\..\..\SRC\material\uniaxial\snap\Clough.h">
      <Filter>uniaxial\snap</Filter>
    </ClInclude>
    <ClInclude Include="..\..\..\SRC\material\uniaxial\snap\CloughDamage.h">
      <Filter>uniaxial\snap</Filter>
    </ClInclude>
    <ClInclude Include="..\..\..\SRC\material\uniaxial\snap\CloughHenry.h">
      <Filter>uniaxial\snap</Filter>
    </ClInclude>
    <ClInclude Include="..\..\..\SRC\material\uniaxial\snap\Pinching.h">
      <Filter>uniaxial\snap</Filter>
    </ClInclude>
    <ClInclude Include="..\..\..\SRC\material\uniaxial\snap\PinchingDamage.h">
      <Filter>uniaxial\snap</Filter>
    </ClInclude>
    <ClInclude Include="..\..\..\SRC\material\uniaxial\limitState\limitCurve\AxialCurve.h">
      <Filter>uniaxial\LimitState</Filter>
    </ClInclude>
    <ClInclude Include="..\..\..\SRC\material\uniaxial\limitState\limitCurve\LimitCurve.h">
      <Filter>uniaxial\LimitState</Filter>
    </ClInclude>
    <ClInclude Include="..\..\..\SRC\material\uniaxial\limitState\LimitStateMaterial.h">
      <Filter>uniaxial\LimitState</Filter>
    </ClInclude>
    <ClInclude Include="..\..\..\SRC\material\uniaxial\limitState\limitCurve\RotationShearCurve.h">
      <Filter>uniaxial\LimitState</Filter>
    </ClInclude>
    <ClInclude Include="..\..\..\SRC\material\uniaxial\limitState\limitCurve\ShearCurve.h">
      <Filter>uniaxial\LimitState</Filter>
    </ClInclude>
    <ClInclude Include="..\..\..\SRC\material\uniaxial\limitState\limitCurve\ThreePointCurve.h">
      <Filter>uniaxial\LimitState</Filter>
    </ClInclude>
    <ClInclude Include="..\..\..\SRC\material\uniaxial\limitState\limitCurve\WrapperLimitCurve.h">
      <Filter>uniaxial\LimitState</Filter>
    </ClInclude>
    <ClInclude Include="..\..\..\SRC\material\uniaxial\backbone\ArctangentBackbone.h">
      <Filter>uniaxial\backbone</Filter>
    </ClInclude>
    <ClInclude Include="..\..\..\SRC\material\uniaxial\backbone\HystereticBackbone.h">
      <Filter>uniaxial\backbone</Filter>
    </ClInclude>
    <ClInclude Include="..\..\..\SRC\material\uniaxial\backbone\ManderBackbone.h">
      <Filter>uniaxial\backbone</Filter>
    </ClInclude>
    <ClInclude Include="..\..\..\SRC\material\uniaxial\backbone\RaynorBackbone.h">
      <Filter>uniaxial\backbone</Filter>
    </ClInclude>
    <ClInclude Include="..\..\..\SRC\material\uniaxial\backbone\ReeseSandBackbone.h">
      <Filter>uniaxial\backbone</Filter>
    </ClInclude>
    <ClInclude Include="..\..\..\SRC\material\uniaxial\backbone\ReeseSoftClayBackbone.h">
      <Filter>uniaxial\backbone</Filter>
    </ClInclude>
    <ClInclude Include="..\..\..\SRC\material\uniaxial\backbone\ReeseStiffClayBelowWS.h">
      <Filter>uniaxial\backbone</Filter>
    </ClInclude>
    <ClInclude Include="..\..\..\SRC\material\uniaxial\backbone\TrilinearBackbone.h">
      <Filter>uniaxial\backbone</Filter>
    </ClInclude>
    <ClInclude Include="..\..\..\SRC\material\nD\AcousticMedium.h">
      <Filter>nD</Filter>
    </ClInclude>
    <ClInclude Include="..\..\..\SRC\material\nD\CapPlasticity.h">
      <Filter>nD</Filter>
    </ClInclude>
    <ClInclude Include="..\..\..\SRC\material\nD\ConcreteS.h">
      <Filter>nD</Filter>
    </ClInclude>
    <ClInclude Include="..\..\..\SRC\material\nD\CycLiqCP.h">
      <Filter>nD</Filter>
    </ClInclude>
    <ClInclude Include="..\..\..\SRC\material\nD\CycLiqCP3D.h">
      <Filter>nD</Filter>
    </ClInclude>
    <ClInclude Include="..\..\..\SRC\material\nD\CycLiqCPPlaneStrain.h">
      <Filter>nD</Filter>
    </ClInclude>
    <ClInclude Include="..\..\..\SRC\material\nD\CycLiqCPSP.h">
      <Filter>nD</Filter>
    </ClInclude>
    <ClInclude Include="..\..\..\SRC\material\nD\CycLiqCPSP3D.h">
      <Filter>nD</Filter>
    </ClInclude>
    <ClInclude Include="..\..\..\SRC\material\nD\CycLiqCPSPPlaneStrain.h">
      <Filter>nD</Filter>
    </ClInclude>
    <ClInclude Include="..\..\..\SRC\material\nD\ElasticOrthotropicMaterial.h">
      <Filter>nD</Filter>
    </ClInclude>
    <ClInclude Include="..\..\..\SRC\material\nD\ElasticOrthotropicThreeDimensional.h">
      <Filter>nD</Filter>
    </ClInclude>
    <ClInclude Include="..\..\..\SRC\material\nD\InitStressNDMaterial.h">
      <Filter>nD</Filter>
    </ClInclude>
    <ClInclude Include="..\..\..\SRC\material\nD\LinearCap.h">
      <Filter>nD</Filter>
    </ClInclude>
    <ClInclude Include="..\..\..\SRC\material\nD\NDMaterial.h">
      <Filter>nD</Filter>
    </ClInclude>
    <ClInclude Include="..\..\..\SRC\material\nD\SimplifiedJ2.h">
      <Filter>nD</Filter>
    </ClInclude>
    <ClInclude Include="..\..\..\SRC\material\nD\WrapperNDMaterial.h">
      <Filter>nD</Filter>
    </ClInclude>
    <ClInclude Include="..\..\..\SRC\material\nD\ElasticIsotropicAxiSymm.h">
      <Filter>nD\elasticIsotropic</Filter>
    </ClInclude>
    <ClInclude Include="..\..\..\SRC\material\nD\ElasticIsotropicBeamFiber.h">
      <Filter>nD\elasticIsotropic</Filter>
    </ClInclude>
    <ClInclude Include="..\..\..\SRC\material\nD\ElasticIsotropicMaterial.h">
      <Filter>nD\elasticIsotropic</Filter>
    </ClInclude>
    <ClInclude Include="..\..\..\SRC\material\nD\ElasticIsotropicPlaneStrain2D.h">
      <Filter>nD\elasticIsotropic</Filter>
    </ClInclude>
    <ClInclude Include="..\..\..\SRC\material\nD\ElasticIsotropicPlaneStress2D.h">
      <Filter>nD\elasticIsotropic</Filter>
    </ClInclude>
    <ClInclude Include="..\..\..\SRC\material\nD\ElasticIsotropicPlateFiber.h">
      <Filter>nD\elasticIsotropic</Filter>
    </ClInclude>
    <ClInclude Include="..\..\..\SRC\material\nD\ElasticIsotropicThreeDimensional.h">
      <Filter>nD\elasticIsotropic</Filter>
    </ClInclude>
    <ClInclude Include="..\..\..\SRC\material\nD\J2AxiSymm.h">
      <Filter>nD\j2Plasticity</Filter>
    </ClInclude>
    <ClInclude Include="..\..\..\SRC\material\nD\J2PlaneStrain.h">
      <Filter>nD\j2Plasticity</Filter>
    </ClInclude>
    <ClInclude Include="..\..\..\SRC\material\nD\J2PlaneStress.h">
      <Filter>nD\j2Plasticity</Filter>
    </ClInclude>
    <ClInclude Include="..\..\..\SRC\material\nD\J2Plasticity.h">
      <Filter>nD\j2Plasticity</Filter>
    </ClInclude>
    <ClInclude Include="..\..\..\SRC\material\nD\J2PlateFiber.h">
      <Filter>nD\j2Plasticity</Filter>
    </ClInclude>
    <ClInclude Include="..\..\..\SRC\material\nD\J2ThreeDimensional.h">
      <Filter>nD\j2Plasticity</Filter>
    </ClInclude>
    <ClInclude Include="..\..\..\SRC\material\nD\soil\FluidSolidPorousMaterial.h">
      <Filter>nD\soilModels</Filter>
    </ClInclude>
    <ClInclude Include="..\..\..\SRC\material\nD\soil\MultiYieldSurface.h">
      <Filter>nD\soilModels</Filter>
    </ClInclude>
    <ClInclude Include="..\..\..\SRC\material\nD\soil\MultiYieldSurfaceClay.h">
      <Filter>nD\soilModels</Filter>
    </ClInclude>
    <ClInclude Include="..\..\..\SRC\material\nD\soil\PressureDependMultiYield.h">
      <Filter>nD\soilModels</Filter>
    </ClInclude>
    <ClInclude Include="..\..\..\SRC\material\nD\soil\PressureDependMultiYield02.h">
      <Filter>nD\soilModels</Filter>
    </ClInclude>
    <ClInclude Include="..\..\..\SRC\material\nD\soil\PressureIndependMultiYield.h">
      <Filter>nD\soilModels</Filter>
    </ClInclude>
    <ClInclude Include="..\..\..\SRC\material\nD\soil\T2Vector.h">
      <Filter>nD\soilModels</Filter>
    </ClInclude>
    <ClInclude Include="..\..\..\SRC\material\nD\BeamFiberMaterial.h">
      <Filter>nD\wrappers</Filter>
    </ClInclude>
    <ClInclude Include="..\..\..\SRC\material\nD\PlaneStrainMaterial.h">
      <Filter>nD\wrappers</Filter>
    </ClInclude>
    <ClInclude Include="..\..\..\SRC\material\nD\PlaneStressMaterial.h">
      <Filter>nD\wrappers</Filter>
    </ClInclude>
    <ClInclude Include="..\..\..\SRC\material\nD\PlateFiberMaterial.h">
      <Filter>nD\wrappers</Filter>
    </ClInclude>
    <ClInclude Include="..\..\..\SRC\material\nD\feap\FeapMaterial01.h">
      <Filter>nD\feap</Filter>
    </ClInclude>
    <ClInclude Include="..\..\..\SRC\material\nD\feap\FeapMaterial02.h">
      <Filter>nD\feap</Filter>
    </ClInclude>
    <ClInclude Include="..\..\..\SRC\material\nD\feap\FeapMaterial03.h">
      <Filter>nD\feap</Filter>
    </ClInclude>
    <ClInclude Include="..\..\..\SRC\material\nD\cyclicSoil\MultiaxialCyclicPlasticity.h">
      <Filter>nD\cyclicSoil</Filter>
    </ClInclude>
    <ClInclude Include="..\..\..\SRC\material\nD\cyclicSoil\MultiaxialCyclicPlasticity3D.h">
      <Filter>nD\cyclicSoil</Filter>
    </ClInclude>
    <ClInclude Include="..\..\..\SRC\material\nD\cyclicSoil\MultiaxialCyclicPlasticityAxiSymm.h">
      <Filter>nD\cyclicSoil</Filter>
    </ClInclude>
    <ClInclude Include="..\..\..\SRC\material\nD\cyclicSoil\MultiaxialCyclicPlasticityPlaneStrain.h">
      <Filter>nD\cyclicSoil</Filter>
    </ClInclude>
    <ClInclude Include="..\..\..\SRC\material\nD\reinforcedConcretePlaneStress\ConcreteL01.h">
      <Filter>nD\reinforcedConcretePlaneStress</Filter>
    </ClInclude>
    <ClInclude Include="..\..\..\SRC\material\nD\reinforcedConcretePlaneStress\ConcreteZ01.h">
      <Filter>nD\reinforcedConcretePlaneStress</Filter>
    </ClInclude>
    <ClInclude Include="..\..\..\SRC\material\nD\reinforcedConcretePlaneStress\FAFourSteelPCPlaneStress.h">
      <Filter>nD\reinforcedConcretePlaneStress</Filter>
    </ClInclude>
    <ClInclude Include="..\..\..\SRC\material\nD\reinforcedConcretePlaneStress\FAFourSteelRCPlaneStress.h">
      <Filter>nD\reinforcedConcretePlaneStress</Filter>
    </ClInclude>
    <ClInclude Include="..\..\..\SRC\material\nD\reinforcedConcretePlaneStress\FAPrestressedConcretePlaneStress.h">
      <Filter>nD\reinforcedConcretePlaneStress</Filter>
    </ClInclude>
    <ClInclude Include="..\..\..\SRC\material\nD\reinforcedConcretePlaneStress\FAReinforcedConcretePlaneStress.h">
      <Filter>nD\reinforcedConcretePlaneStress</Filter>
    </ClInclude>
    <ClInclude Include="..\..\..\SRC\material\nD\reinforcedConcretePlaneStress\PrestressedConcretePlaneStress.h">
      <Filter>nD\reinforcedConcretePlaneStress</Filter>
    </ClInclude>
    <ClInclude Include="..\..\..\SRC\material\nD\reinforcedConcretePlaneStress\RAFourSteelPCPlaneStress.h">
      <Filter>nD\reinforcedConcretePlaneStress</Filter>
    </ClInclude>
    <ClInclude Include="..\..\..\SRC\material\nD\reinforcedConcretePlaneStress\RAFourSteelRCPlaneStress.h">
      <Filter>nD\reinforcedConcretePlaneStress</Filter>
    </ClInclude>
    <ClInclude Include="..\..\..\SRC\material\nD\reinforcedConcretePlaneStress\ReinforcedConcretePlaneStress.h">
      <Filter>nD\reinforcedConcretePlaneStress</Filter>
    </ClInclude>
    <ClInclude Include="..\..\..\SRC\material\nD\reinforcedConcretePlaneStress\SteelZ01.h">
      <Filter>nD\reinforcedConcretePlaneStress</Filter>
    </ClInclude>
    <ClInclude Include="..\..\..\SRC\material\nD\reinforcedConcretePlaneStress\TendonL01.h">
      <Filter>nD\reinforcedConcretePlaneStress</Filter>
    </ClInclude>
    <ClInclude Include="..\..\..\Src\material\section\Bidirectional.h">
      <Filter>section</Filter>
    </ClInclude>
    <ClInclude Include="..\..\..\SRC\material\section\ElasticMembranePlateSection.h">
      <Filter>section</Filter>
    </ClInclude>
    <ClInclude Include="..\..\..\SRC\material\section\ElasticPlateSection.h">
      <Filter>section</Filter>
    </ClInclude>
    <ClInclude Include="..\..\..\SRC\material\section\ElasticSection2d.h">
      <Filter>section</Filter>
    </ClInclude>
    <ClInclude Include="..\..\..\SRC\material\section\ElasticSection3d.h">
      <Filter>section</Filter>
    </ClInclude>
    <ClInclude Include="..\..\..\SRC\material\section\ElasticShearSection2d.h">
      <Filter>section</Filter>
    </ClInclude>
    <ClInclude Include="..\..\..\SRC\material\section\ElasticShearSection3d.h">
      <Filter>section</Filter>
    </ClInclude>
    <ClInclude Include="..\..\..\SRC\material\section\ElasticTubeSection3d.h">
      <Filter>section</Filter>
    </ClInclude>
    <ClInclude Include="..\..\..\SRC\material\section\FiberSection2d.h">
      <Filter>section</Filter>
    </ClInclude>
    <ClInclude Include="..\..\..\SRC\material\section\FiberSection2dThermal.h">
      <Filter>section</Filter>
    </ClInclude>
    <ClInclude Include="..\..\..\SRC\material\section\FiberSection3d.h">
      <Filter>section</Filter>
    </ClInclude>
    <ClInclude Include="..\..\..\SRC\material\section\FiberSectionGJ.h">
      <Filter>section</Filter>
    </ClInclude>
    <ClInclude Include="..\..\..\SRC\material\section\GenericSection1d.h">
      <Filter>section</Filter>
    </ClInclude>
    <ClInclude Include="..\..\..\SRC\material\section\Isolator2spring.h">
      <Filter>section</Filter>
    </ClInclude>
    <ClInclude Include="..\..\..\SRC\material\section\LayeredShellFiberSection.h">
      <Filter>section</Filter>
    </ClInclude>
    <ClInclude Include="..\..\..\SRC\material\section\MembranePlateFiberSection.h">
      <Filter>section</Filter>
    </ClInclude>
    <ClInclude Include="..\..\..\SRC\material\section\NDFiberSection2d.h">
      <Filter>section</Filter>
    </ClInclude>
    <ClInclude Include="..\..\..\SRC\material\section\NDFiberSection3d.h">
      <Filter>section</Filter>
    </ClInclude>
    <ClInclude Include="..\..\..\SRC\material\section\ParallelSection.h">
      <Filter>section</Filter>
    </ClInclude>
    <ClInclude Include="..\..\..\SRC\material\section\SectionAggregator.h">
      <Filter>section</Filter>
    </ClInclude>
    <ClInclude Include="..\..\..\SRC\material\section\SectionForceDeformation.h">
      <Filter>section</Filter>
    </ClInclude>
    <ClInclude Include="..\..\..\SRC\material\section\repres\cell\Cell.h">
      <Filter>section\repres\cell</Filter>
    </ClInclude>
    <ClInclude Include="..\..\..\SRC\material\section\repres\cell\CircSectionCell.h">
      <Filter>section\repres\cell</Filter>
    </ClInclude>
    <ClInclude Include="..\..\..\SRC\material\section\repres\cell\QuadCell.h">
      <Filter>section\repres\cell</Filter>
    </ClInclude>
    <ClInclude Include="..\..\..\SRC\material\section\repres\patch\CircPatch.h">
      <Filter>section\repres\patch</Filter>
    </ClInclude>
    <ClInclude Include="..\..\..\SRC\material\section\repres\patch\Patch.h">
      <Filter>section\repres\patch</Filter>
    </ClInclude>
    <ClInclude Include="..\..\..\SRC\material\section\repres\patch\QuadPatch.h">
      <Filter>section\repres\patch</Filter>
    </ClInclude>
    <ClInclude Include="..\..\..\SRC\material\section\repres\reinfBar\ReinfBar.h">
      <Filter>section\repres\reinfBar</Filter>
    </ClInclude>
    <ClInclude Include="..\..\..\SRC\material\section\repres\reinfLayer\CircReinfLayer.h">
      <Filter>section\repres\reinfLayer</Filter>
    </ClInclude>
    <ClInclude Include="..\..\..\SRC\material\section\repres\reinfLayer\ReinfLayer.h">
      <Filter>section\repres\reinfLayer</Filter>
    </ClInclude>
    <ClInclude Include="..\..\..\SRC\material\section\repres\reinfLayer\StraightReinfLayer.h">
      <Filter>section\repres\reinfLayer</Filter>
    </ClInclude>
    <ClInclude Include="..\..\..\SRC\material\section\repres\section\FiberSectionRepr.h">
      <Filter>section\repres\sect</Filter>
    </ClInclude>
    <ClInclude Include="..\..\..\SRC\material\section\repres\section\SectionRepres.h">
      <Filter>section\repres\sect</Filter>
    </ClInclude>
    <ClInclude Include="..\..\..\SRC\material\section\fiber\Fiber.h">
      <Filter>section\fiber</Filter>
    </ClInclude>
    <ClInclude Include="..\..\..\SRC\material\section\fiber\UniaxialFiber2d.h">
      <Filter>section\fiber</Filter>
    </ClInclude>
    <ClInclude Include="..\..\..\SRC\material\section\fiber\UniaxialFiber3d.h">
      <Filter>section\fiber</Filter>
    </ClInclude>
    <ClInclude Include="..\..\..\SRC\material\section\yieldSurface\YS_Section2D01.h">
      <Filter>section\ysSection</Filter>
    </ClInclude>
    <ClInclude Include="..\..\..\SRC\material\section\yieldSurface\YS_Section2D02.h">
      <Filter>section\ysSection</Filter>
    </ClInclude>
    <ClInclude Include="..\..\..\SRC\material\section\yieldSurface\YieldSurfaceSection2d.h">
      <Filter>section\ysSection</Filter>
    </ClInclude>
    <ClInclude Include="..\..\..\SRC\material\section\integration\RCSectionIntegration.h">
      <Filter>section\integration</Filter>
    </ClInclude>
    <ClInclude Include="..\..\..\SRC\material\section\integration\RCTBeamSectionIntegration.h">
      <Filter>section\integration</Filter>
    </ClInclude>
    <ClInclude Include="..\..\..\SRC\material\section\integration\SectionIntegration.h">
      <Filter>section\integration</Filter>
    </ClInclude>
    <ClInclude Include="..\..\..\SRC\material\section\integration\WideFlangeSectionIntegration.h">
      <Filter>section\integration</Filter>
    </ClInclude>
    <ClInclude Include="..\..\..\SRC\material\yieldSurface\yieldSurfaceBC\Attalla2D.h">
      <Filter>yieldSurface\yieldSurfaceBC</Filter>
    </ClInclude>
    <ClInclude Include="..\..\..\SRC\material\yieldSurface\yieldSurfaceBC\ElTawil2D.h">
      <Filter>yieldSurface\yieldSurfaceBC</Filter>
    </ClInclude>
    <ClInclude Include="..\..\..\SRC\material\yieldSurface\yieldSurfaceBC\ElTawil2DUnSym.h">
      <Filter>yieldSurface\yieldSurfaceBC</Filter>
    </ClInclude>
    <ClInclude Include="..\..\..\SRC\material\yieldSurface\yieldSurfaceBC\Hajjar2D.h">
      <Filter>yieldSurface\yieldSurfaceBC</Filter>
    </ClInclude>
    <ClInclude Include="..\..\..\SRC\material\yieldSurface\yieldSurfaceBC\NullYS2D.h">
      <Filter>yieldSurface\yieldSurfaceBC</Filter>
    </ClInclude>
    <ClInclude Include="..\..\..\SRC\material\yieldSurface\yieldSurfaceBC\Orbison2D.h">
      <Filter>yieldSurface\yieldSurfaceBC</Filter>
    </ClInclude>
    <ClInclude Include="..\..\..\SRC\material\yieldSurface\yieldSurfaceBC\YieldSurface_BC.h">
      <Filter>yieldSurface\yieldSurfaceBC</Filter>
    </ClInclude>
    <ClInclude Include="..\..\..\SRC\material\yieldSurface\yieldSurfaceBC\YieldSurface_BC2D.h">
      <Filter>yieldSurface\yieldSurfaceBC</Filter>
    </ClInclude>
    <ClInclude Include="..\..\..\SRC\material\yieldSurface\evolution\BkStressLimSurface2D.h">
      <Filter>yieldSurface\evolution</Filter>
    </ClInclude>
    <ClInclude Include="..\..\..\SRC\material\yieldSurface\evolution\BoundingSurface2D.h">
      <Filter>yieldSurface\evolution</Filter>
    </ClInclude>
    <ClInclude Include="..\..\..\SRC\material\yieldSurface\evolution\CombinedIsoKin2D01.h">
      <Filter>yieldSurface\evolution</Filter>
    </ClInclude>
    <ClInclude Include="..\..\..\SRC\material\yieldSurface\evolution\CombinedIsoKin2D02.h">
      <Filter>yieldSurface\evolution</Filter>
    </ClInclude>
    <ClInclude Include="..\..\..\SRC\material\yieldSurface\evolution\Isotropic2D01.h">
      <Filter>yieldSurface\evolution</Filter>
    </ClInclude>
    <ClInclude Include="..\..\..\SRC\material\yieldSurface\evolution\Kinematic2D01.h">
      <Filter>yieldSurface\evolution</Filter>
    </ClInclude>
    <ClInclude Include="..\..\..\SRC\material\yieldSurface\evolution\Kinematic2D02.h">
      <Filter>yieldSurface\evolution</Filter>
    </ClInclude>
    <ClInclude Include="..\..\..\SRC\material\yieldSurface\evolution\NullEvolution.h">
      <Filter>yieldSurface\evolution</Filter>
    </ClInclude>
    <ClInclude Include="..\..\..\SRC\material\yieldSurface\evolution\PeakOriented2D01.h">
      <Filter>yieldSurface\evolution</Filter>
    </ClInclude>
    <ClInclude Include="..\..\..\SRC\material\yieldSurface\evolution\PeakOriented2D02.h">
      <Filter>yieldSurface\evolution</Filter>
    </ClInclude>
    <ClInclude Include="..\..\..\SRC\material\yieldSurface\evolution\PlasticHardening2D.h">
      <Filter>yieldSurface\evolution</Filter>
    </ClInclude>
    <ClInclude Include="..\..\..\SRC\material\yieldSurface\evolution\YS_Evolution.h">
      <Filter>yieldSurface\evolution</Filter>
    </ClInclude>
    <ClInclude Include="..\..\..\SRC\material\yieldSurface\evolution\YS_Evolution2D.h">
      <Filter>yieldSurface\evolution</Filter>
    </ClInclude>
    <ClInclude Include="..\..\..\SRC\material\yieldSurface\plasticHardeningMaterial\ExponReducing.h">
      <Filter>yieldSurface\plasticHardening</Filter>
    </ClInclude>
    <ClInclude Include="..\..\..\SRC\material\yieldSurface\plasticHardeningMaterial\MultiLinearKp.h">
      <Filter>yieldSurface\plasticHardening</Filter>
    </ClInclude>
    <ClInclude Include="..\..\..\SRC\material\yieldSurface\plasticHardeningMaterial\NullPlasticMaterial.h">
      <Filter>yieldSurface\plasticHardening</Filter>
    </ClInclude>
    <ClInclude Include="..\..\..\SRC\material\yieldSurface\plasticHardeningMaterial\PlasticHardeningMaterial.h">
      <Filter>yieldSurface\plasticHardening</Filter>
    </ClInclude>
    <ClInclude Include="..\..\..\SRC\material\Material.h" />
    <ClInclude Include="..\..\..\SRC\material\uniaxial\ConcreteCM.h">
      <Filter>uniaxial</Filter>
    </ClInclude>
    <ClInclude Include="..\..\..\SRC\material\uniaxial\SteelMPF.h">
      <Filter>uniaxial</Filter>
    </ClInclude>
    <ClInclude Include="..\..\..\SRC\material\nD\FSAM.h">
      <Filter>nD</Filter>
    </ClInclude>
    <ClInclude Include="..\..\..\SRC\material\uniaxial\FRPConfinedConcrete02.h">
      <Filter>uniaxial</Filter>
    </ClInclude>
    <ClInclude Include="..\..\..\SRC\material\uniaxial\Steel4.h">
      <Filter>uniaxial</Filter>
    </ClInclude>
    <ClInclude Include="..\..\..\SRC\material\section\ElasticWarpingShearSection2d.h">
      <Filter>section</Filter>
    </ClInclude>
    <ClInclude Include="..\..\..\SRC\material\section\NDFiberSectionWarping2d.h">
      <Filter>section</Filter>
    </ClInclude>
    <ClInclude Include="..\..\..\SRC\material\nD\J2BeamFiber2d.h">
      <Filter>nD\j2Plasticity</Filter>
    </ClInclude>
    <ClInclude Include="..\..\..\SRC\material\nD\J2PlateFibre.h">
      <Filter>nD\j2Plasticity</Filter>
    </ClInclude>
    <ClInclude Include="..\..\..\SRC\material\nD\PlasticDamageConcrete3d.h">
      <Filter>nD</Filter>
    </ClInclude>
    <ClInclude Include="..\..\..\SRC\material\uniaxial\Dodd_Restrepo.h">
      <Filter>uniaxial</Filter>
    </ClInclude>
    <ClInclude Include="..\..\..\SRC\material\nD\PlasticDamageConcretePlaneStress.h">
      <Filter>nD</Filter>
    </ClInclude>
    <ClInclude Include="..\..\..\SRC\material\uniaxial\PY\PySimple3.h">
      <Filter>uniaxial\py_tz_qz</Filter>
    </ClInclude>
    <ClInclude Include="..\..\..\SRC\material\nD\J2BeamFiber3d.h">
      <Filter>nD\j2Plasticity</Filter>
    </ClInclude>
    <ClInclude Include="..\..\..\SRC\material\section\Elliptical2.h">
      <Filter>section</Filter>
    </ClInclude>
    <ClInclude Include="..\..\..\SRC\material\nD\BeamFiberMaterial2d.h">
      <Filter>nD\wrappers</Filter>
    </ClInclude>
    <ClInclude Include="..\..\..\SRC\material\nD\ElasticIsotropicBeamFiber2d.h">
      <Filter>nD\elasticIsotropic</Filter>
    </ClInclude>
    <ClInclude Include="..\..\..\SRC\material\nD\PlaneStressLayeredMaterial.h">
      <Filter>nD\wrappers</Filter>
    </ClInclude>
    <ClInclude Include="..\..\..\SRC\material\nD\PlaneStressRebarMaterial.h">
      <Filter>nD\wrappers</Filter>
    </ClInclude>
    <ClInclude Include="..\..\..\SRC\material\nD\PlaneStressSimplifiedJ2.h">
      <Filter>nD\wrappers</Filter>
    </ClInclude>
    <ClInclude Include="..\..\..\SRC\material\nD\PlaneStressUserMaterial.h">
      <Filter>nD\wrappers</Filter>
    </ClInclude>
    <ClInclude Include="..\..\..\SRC\material\nD\PlateFromPlaneStressMaterial.h">
      <Filter>nD\wrappers</Filter>
    </ClInclude>
    <ClInclude Include="..\..\..\SRC\material\nD\PlateRebarMaterial.h">
      <Filter>nD\wrappers</Filter>
    </ClInclude>
    <ClInclude Include="..\..\..\SRC\material\uniaxial\ConcreteECThermal.h">
      <Filter>uniaxial</Filter>
    </ClInclude>
    <ClInclude Include="..\..\..\SRC\material\uniaxial\ElasticMaterialThermal.h">
      <Filter>uniaxial</Filter>
    </ClInclude>
    <ClInclude Include="..\..\..\SRC\material\uniaxial\StainlessECThermal.h">
      <Filter>uniaxial</Filter>
    </ClInclude>
    <ClInclude Include="..\..\..\SRC\material\uniaxial\SteelECThermal.h">
      <Filter>uniaxial</Filter>
    </ClInclude>
    <ClInclude Include="..\..\..\SRC\material\section\yieldSurface\SoilFootingSection2d.h">
      <Filter>section\ysSection</Filter>
    </ClInclude>
    <ClInclude Include="..\..\..\SRC\material\nD\J2PlasticityThermal.h">
      <Filter>nD\j2Plasticity</Filter>
    </ClInclude>
    <ClInclude Include="..\..\..\SRC\material\nD\J2ThreeDimensionalThermal.h">
      <Filter>nD\j2Plasticity</Filter>
    </ClInclude>
    <ClInclude Include="..\..\..\SRC\material\nD\ElasticIsotropic3DThermal.h">
      <Filter>nD\elasticIsotropic</Filter>
    </ClInclude>
    <ClInclude Include="..\..\..\SRC\material\nD\ElasticIsotropicMaterialThermal.h">
      <Filter>nD\elasticIsotropic</Filter>
    </ClInclude>
    <ClInclude Include="..\..\..\SRC\material\nD\PlateFiberMaterialThermal.h">
      <Filter>nD\wrappers</Filter>
    </ClInclude>
    <ClInclude Include="..\..\..\SRC\material\nD\PlateFromPlaneStressMaterialThermal.h">
      <Filter>nD\wrappers</Filter>
    </ClInclude>
    <ClInclude Include="..\..\..\SRC\material\nD\PlateRebarMaterialThermal.h">
      <Filter>nD\wrappers</Filter>
    </ClInclude>
    <ClInclude Include="..\..\..\SRC\material\nD\DruckerPrager3DThermal.h">
      <Filter>nD</Filter>
    </ClInclude>
    <ClInclude Include="..\..\..\SRC\material\nD\DruckerPragerThermal.h">
      <Filter>nD</Filter>
    </ClInclude>
    <ClInclude Include="..\..\..\SRC\material\section\FiberSection3dThermal.h">
      <Filter>section</Filter>
    </ClInclude>
    <ClInclude Include="..\..\..\SRC\material\section\FiberSectionGJThermal.h">
      <Filter>section</Filter>
    </ClInclude>
    <ClInclude Include="..\..\..\SRC\material\section\LayeredShellFiberSectionThermal.h">
      <Filter>section</Filter>
    </ClInclude>
    <ClInclude Include="..\..\..\SRC\material\section\MembranePlateFiberSectionThermal.h">
      <Filter>section</Filter>
    </ClInclude>
    <ClInclude Include="..\..\..\SRC\material\uniaxial\BoucWenOriginal.h">
      <Filter>uniaxial</Filter>
    </ClInclude>
    <ClInclude Include="..\..\..\SRC\material\uniaxial\DamperMaterial.h">
      <Filter>uniaxial</Filter>
    </ClInclude>
    <ClInclude Include="..\..\..\SRC\material\section\integration\RCCircularSectionIntegration.h">
      <Filter>section\integration</Filter>
    </ClInclude>
    <ClInclude Include="..\..\..\SRC\material\section\integration\TubeSectionIntegration.h">
      <Filter>section\integration</Filter>
    </ClInclude>
    <ClInclude Include="..\..\..\SRC\material\section\BiaxialHysteretic.h">
      <Filter>section</Filter>
    </ClInclude>
    <ClInclude Include="..\..\..\SRC\material\nD\stressDensityModel\stressDensity.h">
      <Filter>nD\stressDensityModel</Filter>
    </ClInclude>
    <ClInclude Include="..\..\..\SRC\material\uniaxial\GNGMaterial.h">
      <Filter>uniaxial</Filter>
    </ClInclude>
    <ClInclude Include="..\..\..\SRC\material\uniaxial\TensionOnlyMaterial.h">
      <Filter>uniaxial</Filter>
    </ClInclude>
    <ClInclude Include="..\..\..\SRC\material\uniaxial\SPSW02.h">
      <Filter>uniaxial</Filter>
    </ClInclude>
    <ClInclude Include="..\..\..\SRC\material\nD\soil\PressureDependMultiYield03.h">
      <Filter>nD\soilModels</Filter>
    </ClInclude>
    <ClInclude Include="..\..\..\SRC\material\nD\BeamFiberMaterial2dPS.h">
      <Filter>nD\wrappers</Filter>
    </ClInclude>
    <ClInclude Include="..\..\..\SRC\material\nD\ConcreteMcftNonLinear5.h">
      <Filter>nD</Filter>
    </ClInclude>
    <ClInclude Include="..\..\..\SRC\material\nD\ConcreteMcftNonLinear7.h">
      <Filter>nD</Filter>
    </ClInclude>
    <ClInclude Include="..\..\..\SRC\material\section\integration\RCTunnelSectionIntegration.h">
      <Filter>section\integration</Filter>
    </ClInclude>
    <ClInclude Include="..\..\..\SRC\material\uniaxial\stiffness\ConstantStiffnessDegradation.h">
      <Filter>uniaxial\stiffness</Filter>
    </ClInclude>
    <ClInclude Include="..\..\..\SRC\material\uniaxial\stiffness\DuctilityStiffnessDegradation.h">
      <Filter>uniaxial\stiffness</Filter>
    </ClInclude>
    <ClInclude Include="..\..\..\SRC\material\uniaxial\stiffness\EnergyStiffnessDegradation.h">
      <Filter>uniaxial\stiffness</Filter>
    </ClInclude>
    <ClInclude Include="..\..\..\SRC\material\uniaxial\stiffness\PincheiraStiffnessDegradation.h">
      <Filter>uniaxial\stiffness</Filter>
    </ClInclude>
    <ClInclude Include="..\..\..\SRC\material\uniaxial\stiffness\StiffnessDegradation.h">
      <Filter>uniaxial\stiffness</Filter>
    </ClInclude>
    <ClInclude Include="..\..\..\SRC\material\uniaxial\strength\ACIStrengthDegradation.h">
      <Filter>uniaxial\strength</Filter>
    </ClInclude>
    <ClInclude Include="..\..\..\SRC\material\uniaxial\strength\ConstantStrengthDegradation.h">
      <Filter>uniaxial\strength</Filter>
    </ClInclude>
    <ClInclude Include="..\..\..\SRC\material\uniaxial\strength\DuctilityStrengthDegradation.h">
      <Filter>uniaxial\strength</Filter>
    </ClInclude>
    <ClInclude Include="..\..\..\SRC\material\uniaxial\strength\EnergyStrengthDegradation.h">
      <Filter>uniaxial\strength</Filter>
    </ClInclude>
    <ClInclude Include="..\..\..\SRC\material\uniaxial\strength\PetrangeliStrengthDegradation.h">
      <Filter>uniaxial\strength</Filter>
    </ClInclude>
    <ClInclude Include="..\..\..\SRC\material\uniaxial\strength\SectionStrengthDegradation.h">
      <Filter>uniaxial\strength</Filter>
    </ClInclude>
    <ClInclude Include="..\..\..\SRC\material\uniaxial\strength\StrengthDegradation.h">
      <Filter>uniaxial\strength</Filter>
    </ClInclude>
    <ClInclude Include="..\..\..\SRC\material\uniaxial\unloading\ConstantUnloadingRule.h">
      <Filter>uniaxial\unloading</Filter>
    </ClInclude>
    <ClInclude Include="..\..\..\SRC\material\uniaxial\unloading\EnergyUnloadingRule.h">
      <Filter>uniaxial\unloading</Filter>
    </ClInclude>
    <ClInclude Include="..\..\..\SRC\material\uniaxial\unloading\KarsanUnloadingRule.h">
      <Filter>uniaxial\unloading</Filter>
    </ClInclude>
    <ClInclude Include="..\..\..\SRC\material\uniaxial\unloading\TakedaUnloadingRule.h">
      <Filter>uniaxial\unloading</Filter>
    </ClInclude>
    <ClInclude Include="..\..\..\SRC\material\uniaxial\unloading\UnloadingRule.h">
      <Filter>uniaxial\unloading</Filter>
    </ClInclude>
    <ClInclude Include="..\..\..\SRC\material\uniaxial\MaterialState.h">
      <Filter>uniaxial</Filter>
    </ClInclude>
    <ClInclude Include="..\..\..\SRC\material\uniaxial\OOHystereticMaterial.h">
      <Filter>uniaxial</Filter>
    </ClInclude>
    <ClInclude Include="..\..\..\SRC\material\uniaxial\ExternalUniaxialMaterial.h">
      <Filter>uniaxial</Filter>
    </ClInclude>
    <ClInclude Include="..\..\..\SRC\material\nD\ExternalNDMaterial.h">
      <Filter>nD</Filter>
    </ClInclude>
    <ClInclude Include="..\..\..\SRC\material\uniaxial\HardeningMaterial2.h">
      <Filter>uniaxial</Filter>
    </ClInclude>
    <ClInclude Include="..\..\..\SRC\material\nD\matCMM\MaterialCMM.h">
      <Filter>nD\matCMM</Filter>
    </ClInclude>
    <ClInclude Include="..\..\..\SRC\material\section\fiber\NDFiber2d.h">
      <Filter>section\fiber</Filter>
    </ClInclude>
    <ClInclude Include="..\..\..\SRC\material\section\fiber\NDFiber3d.h">
      <Filter>section\fiber</Filter>
    </ClInclude>
    <ClInclude Include="..\..\..\SRC\material\section\ElasticBDShearSection2d.h">
      <Filter>section</Filter>
    </ClInclude>
    <ClInclude Include="..\..\..\SRC\material\section\TimoshenkoSection3d.h">
      <Filter>section</Filter>
    </ClInclude>
    <ClInclude Include="..\..\..\SRC\material\section\WFFiberSection2d.h">
      <Filter>section</Filter>
    </ClInclude>
    <ClInclude Include="..\..\..\SRC\material\section\WSection2d.h">
      <Filter>section</Filter>
    </ClInclude>
    <ClInclude Include="..\..\..\SRC\material\uniaxial\backbone\CappedBackbone.h">
      <Filter>uniaxial\backbone</Filter>
    </ClInclude>
    <ClInclude Include="..\..\..\SRC\material\uniaxial\backbone\LinearCappedBackbone.h">
      <Filter>uniaxial\backbone</Filter>
    </ClInclude>
    <ClInclude Include="..\..\..\SRC\material\uniaxial\BackboneMaterial.h">
      <Filter>uniaxial</Filter>
    </ClInclude>
    <ClInclude Include="..\..\..\SRC\material\uniaxial\backbone\MaterialBackbone.h">
      <Filter>uniaxial\backbone</Filter>
    </ClInclude>
    <ClInclude Include="..\..\..\SRC\material\uniaxial\fedeas\PlasticDamageMaterial.h">
      <Filter>uniaxial\fedeas</Filter>
    </ClInclude>
    <ClInclude Include="..\..\..\SRC\material\uniaxial\limitState\PinchingLimitStateMaterial.h">
      <Filter>uniaxial\LimitState</Filter>
    </ClInclude>
    <ClInclude Include="..\..\..\SRC\material\uniaxial\BraceMaterial.h">
      <Filter>uniaxial</Filter>
    </ClInclude>
    <ClInclude Include="..\..\..\SRC\material\uniaxial\Concrete02IS.h">
      <Filter>uniaxial</Filter>
    </ClInclude>
    <ClInclude Include="..\..\..\SRC\material\uniaxial\Concrete05.h">
      <Filter>uniaxial</Filter>
    </ClInclude>
    <ClInclude Include="..\..\..\SRC\material\uniaxial\ContinuumUniaxial.h">
      <Filter>uniaxial</Filter>
    </ClInclude>
    <ClInclude Include="..\..\..\SRC\material\uniaxial\ElasticBDMaterial.h">
      <Filter>uniaxial</Filter>
    </ClInclude>
    <ClInclude Include="..\..\..\SRC\material\uniaxial\ElasticPowerFunc.h">
      <Filter>uniaxial</Filter>
    </ClInclude>
    <ClInclude Include="..\..\..\SRC\material\uniaxial\IMKBilin.h">
      <Filter>uniaxial</Filter>
    </ClInclude>
    <ClInclude Include="..\..\..\SRC\material\uniaxial\IMKPeakOriented.h">
      <Filter>uniaxial</Filter>
    </ClInclude>
    <ClInclude Include="..\..\..\SRC\material\uniaxial\IMKPinching.h">
      <Filter>uniaxial</Filter>
    </ClInclude>
    <ClInclude Include="..\..\..\SRC\material\uniaxial\Neoprene.h">
      <Filter>uniaxial</Filter>
    </ClInclude>
    <ClInclude Include="..\..\..\SRC\material\uniaxial\SecantConcrete.h">
      <Filter>uniaxial</Filter>
    </ClInclude>
    <ClInclude Include="..\..\..\SRC\material\nD\PressureDependentElastic3D.h">
      <Filter>nD</Filter>
    </ClInclude>
    <ClInclude Include="..\..\..\SRC\material\nD\FeapMaterial.h">
      <Filter>nD</Filter>
    </ClInclude>
    <ClInclude Include="..\..\..\SRC\material\nD\stressDensityModel\StressDensityModel.h">
      <Filter>nD\stressDensityModel</Filter>
    </ClInclude>
    <ClInclude Include="..\..\..\SRC\material\nD\stressDensityModel\StressDensityModel2D.h">
      <Filter>nD\stressDensityModel</Filter>
    </ClInclude>
    <ClInclude Include="..\..\..\SRC\material\nD\stressDensityModel\StressDensityModel3D.h">
      <Filter>nD\stressDensityModel</Filter>
    </ClInclude>
    <ClInclude Include="..\..\..\SRC\material\nD\UWmaterials\BoundingCamClay.h">
      <Filter>nD\UWmaterials</Filter>
    </ClInclude>
    <ClInclude Include="..\..\..\SRC\material\nD\UWmaterials\BoundingCamClay3D.h">
      <Filter>nD\UWmaterials</Filter>
    </ClInclude>
    <ClInclude Include="..\..\..\SRC\material\nD\UWmaterials\BoundingCamClayPlaneStrain.h">
      <Filter>nD\UWmaterials</Filter>
    </ClInclude>
    <ClInclude Include="..\..\..\SRC\material\nD\UWmaterials\ContactMaterial2D.h">
      <Filter>nD\UWmaterials</Filter>
    </ClInclude>
    <ClInclude Include="..\..\..\SRC\material\nD\UWmaterials\ContactMaterial3D.h">
      <Filter>nD\UWmaterials</Filter>
    </ClInclude>
    <ClInclude Include="..\..\..\SRC\material\nD\UWmaterials\DruckerPrager.h">
      <Filter>nD\UWmaterials</Filter>
    </ClInclude>
    <ClInclude Include="..\..\..\SRC\material\nD\UWmaterials\DruckerPrager3D.h">
      <Filter>nD\UWmaterials</Filter>
    </ClInclude>
    <ClInclude Include="..\..\..\SRC\material\nD\UWmaterials\DruckerPragerPlaneStrain.h">
      <Filter>nD\UWmaterials</Filter>
    </ClInclude>
    <ClInclude Include="..\..\..\SRC\material\nD\UWmaterials\InitialStateAnalysisWrapper.h">
      <Filter>nD\UWmaterials</Filter>
    </ClInclude>
    <ClInclude Include="..\..\..\SRC\material\nD\UWmaterials\J2CyclicBoundingSurface.h">
      <Filter>nD\UWmaterials</Filter>
    </ClInclude>
    <ClInclude Include="..\..\..\SRC\material\nD\UWmaterials\ManzariDafalias.h">
      <Filter>nD\UWmaterials</Filter>
    </ClInclude>
    <ClInclude Include="..\..\..\SRC\material\nD\UWmaterials\ManzariDafalias3D.h">
      <Filter>nD\UWmaterials</Filter>
    </ClInclude>
    <ClInclude Include="..\..\..\SRC\material\nD\UWmaterials\ManzariDafalias3DRO.h">
      <Filter>nD\UWmaterials</Filter>
    </ClInclude>
    <ClInclude Include="..\..\..\SRC\material\nD\UWmaterials\ManzariDafaliasPlaneStrain.h">
      <Filter>nD\UWmaterials</Filter>
    </ClInclude>
    <ClInclude Include="..\..\..\SRC\material\nD\UWmaterials\ManzariDafaliasPlaneStrainRO.h">
      <Filter>nD\UWmaterials</Filter>
    </ClInclude>
    <ClInclude Include="..\..\..\SRC\material\nD\UWmaterials\ManzariDafaliasRO.h">
      <Filter>nD\UWmaterials</Filter>
    </ClInclude>
    <ClInclude Include="..\..\..\SRC\material\nD\UWmaterials\PM4Sand.h">
      <Filter>nD\UWmaterials</Filter>
    </ClInclude>
    <ClInclude Include="..\..\..\SRC\material\nD\UWmaterials\PM4Silt.h">
      <Filter>nD\UWmaterials</Filter>
    </ClInclude>
    <ClInclude Include="..\..\..\SRC\material\nD\UVCmultiaxial.h">
      <Filter>nD</Filter>
    </ClInclude>
    <ClInclude Include="..\..\..\SRC\material\nD\UVCplanestress.h">
      <Filter>nD</Filter>
    </ClInclude>
    <ClInclude Include="..\..\..\SRC\material\uniaxial\UVCuniaxial.h">
      <Filter>uniaxial</Filter>
    </ClInclude>
    <ClInclude Include="..\..\..\SRC\material\uniaxial\Bilin.h">
      <Filter>uniaxial</Filter>
    </ClInclude>
    <ClInclude Include="..\..\..\SRC\material\uniaxial\Bilin02.h">
      <Filter>uniaxial</Filter>
    </ClInclude>
    <ClInclude Include="..\..\..\SRC\material\uniaxial\TDConcrete.h">
      <Filter>uniaxial</Filter>
    </ClInclude>
    <ClInclude Include="..\..\..\SRC\material\uniaxial\TDConcreteEXP.h">
      <Filter>uniaxial</Filter>
    </ClInclude>
    <ClInclude Include="..\..\..\SRC\material\uniaxial\TDConcreteMC10.h">
      <Filter>uniaxial</Filter>
    </ClInclude>
    <ClInclude Include="..\..\..\SRC\material\uniaxial\TDConcreteMC10NL.h">
      <Filter>uniaxial</Filter>
    </ClInclude>
    <ClInclude Include="..\..\..\SRC\material\uniaxial\DegradingPinchedBW.h">
      <Filter>uniaxial</Filter>
    </ClInclude>
    <ClInclude Include="..\..\..\SRC\material\uniaxial\SLModel.h">
      <Filter>uniaxial</Filter>
    </ClInclude>
    <ClInclude Include="..\..\..\SRC\material\nD\IncrementalElasticIsotropicThreeDimensional.h">
      <Filter>nD\elasticIsotropic</Filter>
    </ClInclude>
    <ClInclude Include="..\..\..\SRC\material\nD\UWmaterials\J2CyclicBoundingSurface3D.h">
      <Filter>nD\UWmaterials</Filter>
    </ClInclude>
    <ClInclude Include="..\..\..\SRC\material\nD\UWmaterials\J2CyclicBoundingSurfacePlaneStrain.h">
      <Filter>nD\UWmaterials</Filter>
    </ClInclude>
    <ClInclude Include="..\..\..\SRC\material\section\FiberSectionWarping3d.h">
      <Filter>section</Filter>
    </ClInclude>
    <ClInclude Include="..\..\..\SRC\material\section\FiberSectionAsym3d.h">
      <Filter>section</Filter>
    </ClInclude>
    <ClInclude Include="..\..\..\SRC\material\uniaxial\SteelFractureDI.h">
      <Filter>uniaxial</Filter>
    </ClInclude>
  </ItemGroup>
</Project><|MERGE_RESOLUTION|>--- conflicted
+++ resolved
@@ -1370,9 +1370,7 @@
     <ClCompile Include="..\..\..\SRC\material\section\FiberSectionAsym3d.cpp">
       <Filter>section</Filter>
     </ClCompile>
-<<<<<<< HEAD
     <ClCompile Include="..\..\..\SRC\material\uniaxial\SteelFractureDI.cpp">
-=======
     <ClCompile Include="..\..\..\SRC\material\uniaxial\Masonry.cpp">
       <Filter>uniaxial</Filter>
     </ClCompile>
@@ -1386,7 +1384,6 @@
       <Filter>uniaxial</Filter>
     </ClCompile>
     <ClCompile Include="..\..\..\SRC\material\uniaxial\SMAMaterial.cpp">
->>>>>>> 6b34d61f
       <Filter>uniaxial</Filter>
     </ClCompile>
   </ItemGroup>
