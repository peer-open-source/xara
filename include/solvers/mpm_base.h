#ifndef MPM_MPM_BASE_H_
#define MPM_MPM_BASE_H_

#include <numeric>

#include <boost/lexical_cast.hpp>
#include <boost/uuid/uuid.hpp>
#include <boost/uuid/uuid_generators.hpp>
#include <boost/uuid/uuid_io.hpp>

// MPI
#ifdef USE_MPI
#include "mpi.h"
#endif

#ifdef USE_GRAPH_PARTITIONING
#include "graph.h"
#endif

#include "constraints.h"
#include "contact.h"
#include "contact_friction.h"
#include "mpm.h"
#include "mpm_scheme.h"
#include "mpm_scheme_usf.h"
#include "mpm_scheme_usl.h"
#include "particle.h"
#include "solver_base.h"
#include "vector.h"

namespace mpm {

//! Variable type
//! Scalar: boolean, unsigned, int, double
//! Vector: Vector of size 3
//! Tensor: Symmetric tensor arranged in voigt notation
enum class VariableType { Scalar, Vector, Tensor };

//! Damping type
//! None: No damping is specified
//! Cundall: Cundall damping
enum class Damping { None, Cundall };

//! MPMBase class
//! \brief A class that implements the fully base one phase mpm
//! \details A Base MPM class
//! \tparam Tdim Dimension
template <unsigned Tdim>
class MPMBase : public MPM {
 public:
  //! Default constructor
  MPMBase(const std::shared_ptr<IO>& io);

  //! Initialise mesh
  void initialise_mesh() override;

  //! Initialise particles
  void initialise_particles() override;

  //! Initialise materials
  void initialise_materials() override;

  //! Initialise loading
  void initialise_loads() override;

  //! Initialise math functions
  bool initialise_math_functions(const Json&) override;

  //! Solve
  bool solve() override { return true; }

  //! Checkpoint resume
  bool checkpoint_resume() override;

#ifdef USE_VTK
  //! Write VTK files
  void write_vtk(mpm::Index step, mpm::Index max_steps) override;
#endif

#ifdef USE_PARTIO
  //! Write PARTIO files
  void write_partio(mpm::Index step, mpm::Index max_steps) override;
#endif

  //! Write HDF5 files
  void write_hdf5(mpm::Index step, mpm::Index max_steps) override;

  //! Write HDF5 files
  void write_hdf5_twophase(mpm::Index step, mpm::Index max_steps) override;

  //! Pressure smoothing
  //! \param[in] phase Phase to smooth pressure
  void pressure_smoothing(unsigned phase);

<<<<<<< HEAD
  //! Domain decomposition
  //! \param[in] initial_step Start of simulation or later steps
  void mpi_domain_decompose(bool initial_step = false) override;

 protected:
  //! Initialise implicit solver
  //! \param[in] lin_solver_props Linear solver properties
  //! \param[in, out] linear_solver Linear solver map
  void initialise_linear_solver(
      const Json& lin_solver_props,
      tsl::robin_map<
          std::string,
          std::shared_ptr<mpm::SolverBase<Eigen::SparseMatrix<double>>>>&
          linear_solver);
=======
  //! Particle entity sets
  //! \param[in] check Check duplicates
  void particle_entity_sets(bool check);

  //! Particle velocity constraints
  void particle_velocity_constraints();
>>>>>>> e53ba04a

 private:
  //! Return if a mesh will be isoparametric or not
  //! \retval isoparametric Status of mesh type
  bool is_isoparametric();

  //! Node entity sets
  //! \param[in] mesh_prop Mesh properties
  //! \param[in] check Check duplicates
  void node_entity_sets(const Json& mesh_prop, bool check);

  //! Node Euler angles
  //! \param[in] mesh_prop Mesh properties
  //! \param[in] mesh_io Mesh IO handle
  void node_euler_angles(const Json& mesh_prop,
                         const std::shared_ptr<mpm::IOMesh<Tdim>>& mesh_io);

  //! Nodal velocity constraints
  //! \param[in] mesh_prop Mesh properties
  //! \param[in] mesh_io Mesh IO handle
  void nodal_velocity_constraints(
      const Json& mesh_prop, const std::shared_ptr<mpm::IOMesh<Tdim>>& mesh_io);

  //! Nodal frictional constraints
  //! \param[in] mesh_prop Mesh properties
  //! \param[in] mesh_io Mesh IO handle
  void nodal_frictional_constraints(
      const Json& mesh_prop, const std::shared_ptr<mpm::IOMesh<Tdim>>& mesh_io);

  //! Nodal pressure constraints
  //! \param[in] mesh_prop Mesh properties
  //! \param[in] mesh_io Mesh IO handle
  void nodal_pressure_constraints(
      const Json& mesh_prop, const std::shared_ptr<mpm::IOMesh<Tdim>>& mesh_io);

  //! Cell entity sets
  //! \param[in] mesh_prop Mesh properties
  //! \param[in] check Check duplicates
  void cell_entity_sets(const Json& mesh_prop, bool check);

  //! Particles cells
  //! \param[in] mesh_prop Mesh properties
  //! \param[in] particle_io Particle IO handle
  void particles_cells(const Json& mesh_prop,
                       const std::shared_ptr<mpm::IOMesh<Tdim>>& particle_io);

  //! Particles volumes
  //! \param[in] mesh_prop Mesh properties
  //! \param[in] particle_io Particle IO handle
  void particles_volumes(const Json& mesh_prop,
                         const std::shared_ptr<mpm::IOMesh<Tdim>>& particle_io);

  //! Particles stresses
  //! \param[in] mesh_prop Mesh properties
  //! \param[in] particle_io Particle IO handle
  void particles_stresses(
      const Json& mesh_prop,
      const std::shared_ptr<mpm::IOMesh<Tdim>>& particle_io);

<<<<<<< HEAD
  // Particles pore pressures
  //! \param[in] mesh_prop Mesh properties
  //! \param[in] particle_io Particle IO handle
  void particles_pore_pressures(
      const Json& mesh_prop,
      const std::shared_ptr<mpm::IOMesh<Tdim>>& particle_io);

  //! Particle entity sets
  //! \param[in] mesh_prop Mesh properties
  //! \param[in] check Check duplicates
  void particle_entity_sets(const Json& mesh_prop, bool check);

=======
>>>>>>> e53ba04a
  //! Initialise damping
  //! \param[in] damping_props Damping properties
  bool initialise_damping(const Json& damping_props);

 protected:
  // Generate a unique id for the analysis
  using mpm::MPM::uuid_;
  //! Time step size
  using mpm::MPM::dt_;
  //! Current step
  using mpm::MPM::step_;
  //! Number of steps
  using mpm::MPM::nsteps_;
  //! Output steps
  using mpm::MPM::output_steps_;
  //! Load balancing steps
  using mpm::MPM::nload_balance_steps_;
  //! A unique ptr to IO object
  using mpm::MPM::io_;
  //! JSON analysis object
  using mpm::MPM::analysis_;
  //! JSON post-process object
  using mpm::MPM::post_process_;
  //! Logger
  using mpm::MPM::console_;

  //! Stress update method
  std::string stress_update_{"usf"};
  //! Stress update scheme
  std::shared_ptr<mpm::MPMScheme<Tdim>> mpm_scheme_{nullptr};
  //! Interface scheme
  std::shared_ptr<mpm::Contact<Tdim>> contact_{nullptr};
  //! velocity update
  bool velocity_update_{false};
  //! Gravity
  Eigen::Matrix<double, Tdim, 1> gravity_;
  //! Mesh object
  std::shared_ptr<mpm::Mesh<Tdim>> mesh_;
  //! Constraints object
  std::shared_ptr<mpm::Constraints<Tdim>> constraints_;
  //! Particle types
  std::set<std::string> particle_types_;
  //! Materials
  std::map<unsigned, std::shared_ptr<mpm::Material<Tdim>>> materials_;
  //! Mathematical functions
  std::map<unsigned, std::shared_ptr<mpm::FunctionBase>> math_functions_;
  //! VTK particle variables
  tsl::robin_map<mpm::VariableType, std::vector<std::string>> vtk_vars_;
  //! VTK state variables
  tsl::robin_map<unsigned, std::vector<std::string>> vtk_statevars_;
  //! Set node concentrated force
  bool set_node_concentrated_force_{false};
  //! Damping type
  mpm::Damping damping_type_{mpm::Damping::None};
  //! Damping factor
  double damping_factor_{0.};
  //! Locate particles
  bool locate_particles_{true};
  //! Nonlocal node neighbourhood
  unsigned node_neighbourhood_{0};

#ifdef USE_GRAPH_PARTITIONING
  // graph pass the address of the container of cell
  std::shared_ptr<Graph<Tdim>> graph_{nullptr};
#endif
};  // MPMBase class
}  // namespace mpm

#include "mpm_base.tcc"

#endif  // MPM_MPM_BASE_H_<|MERGE_RESOLUTION|>--- conflicted
+++ resolved
@@ -88,14 +88,20 @@
   //! Write HDF5 files
   void write_hdf5_twophase(mpm::Index step, mpm::Index max_steps) override;
 
+  //! Domain decomposition
+  //! \param[in] initial_step Start of simulation or later steps
+  void mpi_domain_decompose(bool initial_step = false) override;
+
   //! Pressure smoothing
   //! \param[in] phase Phase to smooth pressure
   void pressure_smoothing(unsigned phase);
 
-<<<<<<< HEAD
-  //! Domain decomposition
-  //! \param[in] initial_step Start of simulation or later steps
-  void mpi_domain_decompose(bool initial_step = false) override;
+  //! Particle entity sets
+  //! \param[in] check Check duplicates
+  void particle_entity_sets(bool check);
+
+  //! Particle velocity constraints
+  void particle_velocity_constraints();
 
  protected:
   //! Initialise implicit solver
@@ -107,14 +113,6 @@
           std::string,
           std::shared_ptr<mpm::SolverBase<Eigen::SparseMatrix<double>>>>&
           linear_solver);
-=======
-  //! Particle entity sets
-  //! \param[in] check Check duplicates
-  void particle_entity_sets(bool check);
-
-  //! Particle velocity constraints
-  void particle_velocity_constraints();
->>>>>>> e53ba04a
 
  private:
   //! Return if a mesh will be isoparametric or not
@@ -174,7 +172,6 @@
       const Json& mesh_prop,
       const std::shared_ptr<mpm::IOMesh<Tdim>>& particle_io);
 
-<<<<<<< HEAD
   // Particles pore pressures
   //! \param[in] mesh_prop Mesh properties
   //! \param[in] particle_io Particle IO handle
@@ -182,13 +179,6 @@
       const Json& mesh_prop,
       const std::shared_ptr<mpm::IOMesh<Tdim>>& particle_io);
 
-  //! Particle entity sets
-  //! \param[in] mesh_prop Mesh properties
-  //! \param[in] check Check duplicates
-  void particle_entity_sets(const Json& mesh_prop, bool check);
-
-=======
->>>>>>> e53ba04a
   //! Initialise damping
   //! \param[in] damping_props Damping properties
   bool initialise_damping(const Json& damping_props);
