#ifndef MPM_MPM_BASE_H_
#define MPM_MPM_BASE_H_

#include <numeric>

#include <boost/lexical_cast.hpp>
#include <boost/uuid/uuid.hpp>
#include <boost/uuid/uuid_generators.hpp>
#include <boost/uuid/uuid_io.hpp>

// MPI
#ifdef USE_MPI
#include "mpi.h"
#endif

#ifdef USE_GRAPH_PARTITIONING
#include "graph.h"
#endif

#include "constraints.h"
#include "mpm.h"
#include "particle.h"
#include "vector.h"

namespace mpm {

//! Variable type
//! Scalar: boolean, unsigned, int, double
//! Vector: Vector of size 3
//! Tensor: Symmetric tensor arranged in voigt notation
enum class VariableType { Scalar, Vector, Tensor };

//! Stress update method
//! USF: Update Stress First
//! USL: Update Stress Last
//! MUSL: Modified Stress Last
enum class StressUpdate { USF, USL, MUSL };
extern std::map<std::string, StressUpdate> stress_update;

//! Damping type
//! None: No damping is specified
//! Cundall: Cundall damping
enum class Damping { None, Cundall };

//! MPMBase class
//! \brief A class that implements the fully base one phase mpm
//! \details A Base MPM class
//! \tparam Tdim Dimension
template <unsigned Tdim>
class MPMBase : public MPM {
 public:
  //! Default constructor
  MPMBase(const std::shared_ptr<IO>& io);

  //! Initialise mesh
  bool initialise_mesh() override;

  //! Initialise particles
  bool initialise_particles() override;

  //! Initialise materials
  bool initialise_materials() override;

  //! Initialise loading
  bool initialise_loads() override;

  //! Initialise math functions
  bool initialise_math_functions(const Json&) override;

  //! Solve
  bool solve() override { return true; }

  //! Checkpoint resume
  bool checkpoint_resume() override;

#ifdef USE_VTK
  //! Write VTK files
  void write_vtk(mpm::Index step, mpm::Index max_steps) override;
#endif

#ifdef USE_PARTIO
  //! Write PARTIO files
  void write_partio(mpm::Index step, mpm::Index max_steps) override;
#endif

  //! Write HDF5 files
  void write_hdf5(mpm::Index step, mpm::Index max_steps) override;

  //! Domain decomposition
  //! \param[in] initial_step Start of simulation or later steps
  void mpi_domain_decompose(bool initial_step = false) override;

  //! Pressure smoothing
  //! \param[in] phase Phase to smooth pressure
  void pressure_smoothing(unsigned phase);

 private:
  //! Return if a mesh will be isoparametric or not
  //! \retval isoparametric Status of mesh type
  bool is_isoparametric();

  //! Node entity sets
  //! \param[in] mesh_prop Mesh properties
  //! \param[in] check Check duplicates
  void node_entity_sets(const Json& mesh_prop, bool check);

  //! Node Euler angles
  //! \param[in] mesh_prop Mesh properties
  //! \param[in] mesh_io Mesh IO handle
  void node_euler_angles(const Json& mesh_prop,
                         const std::shared_ptr<mpm::IOMesh<Tdim>>& mesh_io);

  //! Nodal velocity constraints
  //! \param[in] mesh_prop Mesh properties
  //! \param[in] mesh_io Mesh IO handle
  void nodal_velocity_constraints(
      const Json& mesh_prop, const std::shared_ptr<mpm::IOMesh<Tdim>>& mesh_io);

  //! Nodal frictional constraints
  //! \param[in] mesh_prop Mesh properties
  //! \param[in] mesh_io Mesh IO handle
  void nodal_frictional_constraints(
      const Json& mesh_prop, const std::shared_ptr<mpm::IOMesh<Tdim>>& mesh_io);

  //! Nodal pressure constraints
  //! \param[in] mesh_prop Mesh properties
  //! \param[in] mesh_io Mesh IO handle
  void nodal_pressure_constraints(
      const Json& mesh_prop, const std::shared_ptr<mpm::IOMesh<Tdim>>& mesh_io);

  //! Cell entity sets
  //! \param[in] mesh_prop Mesh properties
  //! \param[in] check Check duplicates
  void cell_entity_sets(const Json& mesh_prop, bool check);

  //! Particles cells
  //! \param[in] mesh_prop Mesh properties
  //! \param[in] particle_io Particle IO handle
  void particles_cells(const Json& mesh_prop,
                       const std::shared_ptr<mpm::IOMesh<Tdim>>& particle_io);

  //! Particles volumes
  //! \param[in] mesh_prop Mesh properties
  //! \param[in] particle_io Particle IO handle
  void particles_volumes(const Json& mesh_prop,
                         const std::shared_ptr<mpm::IOMesh<Tdim>>& particle_io);

  //! Particle velocity constraints
  //! \param[in] mesh_prop Mesh properties
  //! \param[in] particle_io Particle IO handle
  void particle_velocity_constraints(
      const Json& mesh_prop,
      const std::shared_ptr<mpm::IOMesh<Tdim>>& particle_io);

  //! Particles stresses
  //! \param[in] mesh_prop Mesh properties
  //! \param[in] particle_io Particle IO handle
  void particles_stresses(
      const Json& mesh_prop,
      const std::shared_ptr<mpm::IOMesh<Tdim>>& particle_io);

  // Particles pore pressures
  //! \param[in] mesh_prop Mesh properties
  //! \param[in] particle_io Particle IO handle
  void particles_pore_pressures(
      const Json& mesh_prop,
      const std::shared_ptr<mpm::IOMesh<Tdim>>& particle_io);

  //! Particle entity sets
  //! \param[in] mesh_prop Mesh properties
  //! \param[in] check Check duplicates
  void particle_entity_sets(const Json& mesh_prop, bool check);

  //! Initialise damping
  //! \param[in] damping_props Damping properties
  bool initialise_damping(const Json& damping_props);

 protected:
<<<<<<< HEAD
  // Variable list
  tsl::robin_map<std::string, VariableType> variables_ = {
      // Scalar variables
      {"mass", VariableType::Scalar},
      {"volume", VariableType::Scalar},
      {"mass_density", VariableType::Scalar},
      // Vector variables
      {"displacements", VariableType::Vector},
      {"velocities", VariableType::Vector},
      {"normals", VariableType::Vector},
      {"liquid_velocities", VariableType::Vector},
      // Tensor variables
      {"strains", VariableType::Tensor},
      {"stresses", VariableType::Tensor}};

 protected:
=======
>>>>>>> 9b388c2c
  // Generate a unique id for the analysis
  using mpm::MPM::uuid_;
  //! Time step size
  using mpm::MPM::dt_;
  //! Current step
  using mpm::MPM::step_;
  //! Number of steps
  using mpm::MPM::nsteps_;
  //! Output steps
  using mpm::MPM::output_steps_;
  //! Load balancing steps
  using mpm::MPM::nload_balance_steps_;
  //! A unique ptr to IO object
  using mpm::MPM::io_;
  //! JSON analysis object
  using mpm::MPM::analysis_;
  //! JSON post-process object
  using mpm::MPM::post_process_;
  //! Logger
  using mpm::MPM::console_;

  //! Stress update method (default USF = 0, USL = 1, MUSL = 2)
  mpm::StressUpdate stress_update_{mpm::StressUpdate::USF};
  //! velocity update
  bool velocity_update_{false};
  //! Gravity
  Eigen::Matrix<double, Tdim, 1> gravity_;
  //! Mesh object
  std::shared_ptr<mpm::Mesh<Tdim>> mesh_;
  //! Constraints object
  std::shared_ptr<mpm::Constraints<Tdim>> constraints_;
  //! Materials
  std::map<unsigned, std::shared_ptr<mpm::Material<Tdim>>> materials_;
  //! Mathematical functions
  std::map<unsigned, std::shared_ptr<mpm::FunctionBase>> math_functions_;
  //! VTK particle variables
  tsl::robin_map<mpm::VariableType, std::vector<std::string>> vtk_vars_;
  //! VTK state variables
  tsl::robin_map<unsigned, std::vector<std::string>> vtk_statevars_;
  //! Set node concentrated force
  bool set_node_concentrated_force_{false};
  //! Damping type
  mpm::Damping damping_type_{mpm::Damping::None};
  //! Damping factor
  double damping_factor_{0.};
  //! Locate particles
  bool locate_particles_{true};

#ifdef USE_GRAPH_PARTITIONING
  // graph pass the address of the container of cell
  std::shared_ptr<Graph<Tdim>> graph_{nullptr};
#endif
};  // MPMBase class
}  // namespace mpm

#include "mpm_base.tcc"

#endif  // MPM_MPM_BASE_H_<|MERGE_RESOLUTION|>--- conflicted
+++ resolved
@@ -176,25 +176,6 @@
   bool initialise_damping(const Json& damping_props);
 
  protected:
-<<<<<<< HEAD
-  // Variable list
-  tsl::robin_map<std::string, VariableType> variables_ = {
-      // Scalar variables
-      {"mass", VariableType::Scalar},
-      {"volume", VariableType::Scalar},
-      {"mass_density", VariableType::Scalar},
-      // Vector variables
-      {"displacements", VariableType::Vector},
-      {"velocities", VariableType::Vector},
-      {"normals", VariableType::Vector},
-      {"liquid_velocities", VariableType::Vector},
-      // Tensor variables
-      {"strains", VariableType::Tensor},
-      {"stresses", VariableType::Tensor}};
-
- protected:
-=======
->>>>>>> 9b388c2c
   // Generate a unique id for the analysis
   using mpm::MPM::uuid_;
   //! Time step size
