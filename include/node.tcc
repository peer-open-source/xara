--- conflicted
+++ resolved
@@ -33,11 +33,8 @@
   momentum_.setZero();
   acceleration_.setZero();
   free_surface_ = false;
-<<<<<<< HEAD
   pressure_increment_ = 0.;
   correction_force_.setZero();
-=======
->>>>>>> d05373f7
   status_ = false;
   solving_status_ = false;
   material_ids_.clear();
@@ -606,7 +603,6 @@
   return status.second;
 }
 
-<<<<<<< HEAD
 //! Update density at the nodes from particle
 template <unsigned Tdim, unsigned Tdof, unsigned Tnphases>
 void mpm::Node<Tdim, Tdof, Tnphases>::update_density(bool update,
@@ -621,8 +617,6 @@
   node_mutex_.unlock();
 }
 
-=======
->>>>>>> d05373f7
 //! Compute mass density (Z. Wiezckowski, 2004)
 //! density = mass / lumped volume
 template <unsigned Tdim, unsigned Tdof, unsigned Tnphases>
@@ -640,34 +634,6 @@
     } else
       throw std::runtime_error("Nodal mass is zero or below threshold");
   }
-}
-
-<<<<<<< HEAD
-//! Assign pressure constraint
-template <unsigned Tdim, unsigned Tdof, unsigned Tnphases>
-bool mpm::Node<Tdim, Tdof, Tnphases>::assign_pressure_constraint(
-    const unsigned phase, const double pressure,
-    const std::shared_ptr<FunctionBase>& function) {
-  bool status = true;
-  try {
-    // Constrain directions can take values between 0 and Tnphases
-    if (phase < Tnphases) {
-      this->pressure_constraints_.insert(std::make_pair<unsigned, double>(
-          static_cast<unsigned>(phase), static_cast<double>(pressure)));
-      // Assign pressure function
-      if (function != nullptr)
-        this->pressure_function_.insert(
-            std::make_pair<unsigned, std::shared_ptr<FunctionBase>>(
-                static_cast<unsigned>(phase),
-                static_cast<std::shared_ptr<FunctionBase>>(function)));
-    } else
-      throw std::runtime_error("Pressure constraint phase is out of bounds");
-
-  } catch (std::exception& exception) {
-    console_->error("{} #{}: {}\n", __FILE__, __LINE__, exception.what());
-    status = false;
-  }
-  return status;
 }
 
 //! Update pressure increment at the node
@@ -739,8 +705,6 @@
   return status;
 }
 
-=======
->>>>>>> d05373f7
 //! Update nodal property at the nodes from particle
 template <unsigned Tdim, unsigned Tdof, unsigned Tnphases>
 void mpm::Node<Tdim, Tdof, Tnphases>::update_property(
