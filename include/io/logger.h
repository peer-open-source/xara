#ifndef MPM_LOGGER_H_
#define MPM_LOGGER_H_

#include <memory>

// Speed log
#include "spdlog/sinks/stdout_color_sinks.h"
#include "spdlog/spdlog.h"

//! MPM namespace
namespace mpm {

// Create an stdout colour sink
const std::shared_ptr<spdlog::sinks::stdout_color_sink_mt> stdout_sink =
    std::make_shared<spdlog::sinks::stdout_color_sink_mt>();

struct Logger {
  // Create a logger for IO
  static const std::shared_ptr<spdlog::logger> io_logger;

  // Create a logger for reading mesh
  static const std::shared_ptr<spdlog::logger> io_mesh_logger;

  // Create a logger for reading ascii mesh
  static const std::shared_ptr<spdlog::logger> io_mesh_ascii_logger;

  // Create a logger for point generator
  static const std::shared_ptr<spdlog::logger> point_generator_logger;

  // Create a logger for MPM
  static const std::shared_ptr<spdlog::logger> mpm_logger;

  // Create a logger for MPM Base
  static const std::shared_ptr<spdlog::logger> mpm_base_logger;

  // Create a logger for MPM Explicit
  static const std::shared_ptr<spdlog::logger> mpm_explicit_logger;

  // Create a logger for MPM Explicit USF
  static const std::shared_ptr<spdlog::logger> mpm_explicit_usf_logger;

  // Create a logger for MPM Explicit USL
  static const std::shared_ptr<spdlog::logger> mpm_explicit_usl_logger;

<<<<<<< HEAD
  // Create a logger for MPM Semi-implicit Navier Stokes
  static const std::shared_ptr<spdlog::logger>
      mpm_semi_implicit_navier_stokes_logger;

  // Create a logger for MPM Explicit Two Phase
  static const std::shared_ptr<spdlog::logger> mpm_explicit_two_phase_logger;

  // Create a logger for MPM Semi-implicit Two Phase
  static const std::shared_ptr<spdlog::logger>
      mpm_semi_implicit_two_phase_logger;
=======
  // Create a logger for MPM Explicit MUSL
  static const std::shared_ptr<spdlog::logger> mpm_explicit_musl_logger;
>>>>>>> 86f72e57
};

}  // namespace mpm

#endif  // MPM_LOGGER_H_<|MERGE_RESOLUTION|>--- conflicted
+++ resolved
@@ -42,7 +42,9 @@
   // Create a logger for MPM Explicit USL
   static const std::shared_ptr<spdlog::logger> mpm_explicit_usl_logger;
 
-<<<<<<< HEAD
+  // Create a logger for MPM Explicit MUSL
+  static const std::shared_ptr<spdlog::logger> mpm_explicit_musl_logger;
+
   // Create a logger for MPM Semi-implicit Navier Stokes
   static const std::shared_ptr<spdlog::logger>
       mpm_semi_implicit_navier_stokes_logger;
@@ -53,10 +55,6 @@
   // Create a logger for MPM Semi-implicit Two Phase
   static const std::shared_ptr<spdlog::logger>
       mpm_semi_implicit_two_phase_logger;
-=======
-  // Create a logger for MPM Explicit MUSL
-  static const std::shared_ptr<spdlog::logger> mpm_explicit_musl_logger;
->>>>>>> 86f72e57
 };
 
 }  // namespace mpm
