--- conflicted
+++ resolved
@@ -27,17 +27,10 @@
 //! Particle phases
 enum ParticlePhase : unsigned int {
   SinglePhase = 0,
-<<<<<<< HEAD
   Mixture = 0,
   Solid = 0,
   Liquid = 1,
   Gas = 2
-=======
-  Solid = 0,
-  Liquid = 1,
-  Gas = 2,
-  Mixture = 0
->>>>>>> 1b34a27b
 };
 
 //! Particle type
@@ -322,11 +315,7 @@
 
   //! Compute free surface in particle level by density ratio comparison
   virtual bool compute_free_surface_by_density(
-<<<<<<< HEAD
-      double density_ratio_tolerance = 0.70) = 0;
-=======
       double density_ratio_tolerance = 0.65) = 0;
->>>>>>> 1b34a27b
 
   //! Assign normal vector
   virtual void assign_normal(const VectorDim& normal) = 0;
@@ -359,7 +348,6 @@
       const std::vector<uint8_t>& buffer,
       std::vector<std::shared_ptr<mpm::Material<Tdim>>>& materials) = 0;
 
-<<<<<<< HEAD
   //! Navier-Stokes functions----------------------------------
   //! Assigning beta parameter to particle
   //! \param[in] pressure parameter determining type of projection
@@ -404,8 +392,6 @@
     return 0;
   };
 
-=======
->>>>>>> 1b34a27b
   //! TwoPhase functions--------------------------------------------------------
   //! Update porosity
   //! \param[in] dt Analysis time step
@@ -451,11 +437,7 @@
 
   //! Initialise particle pore pressure by watertable
   virtual bool initialise_pore_pressure_watertable(
-<<<<<<< HEAD
-      const unsigned dir_v, const unsigned dir_h, VectorDim& gravity,
-=======
       const unsigned dir_v, const unsigned dir_h, const VectorDim& gravity,
->>>>>>> 1b34a27b
       std::map<double, double>& reference_points) {
     throw std::runtime_error(
         "Calling the base class function "
