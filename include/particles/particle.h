#ifndef MPM_PARTICLE_H_
#define MPM_PARTICLE_H_

#include <array>
#include <limits>
#include <memory>
#include <string>
#include <vector>

#include "cell.h"
#include "logger.h"
#include "particle_base.h"

namespace mpm {

//! Particle class
//! \brief Base class that stores the information about particles
//! \details Particle class: id_ and coordinates.
//! \tparam Tdim Dimension
template <unsigned Tdim>
class Particle : public ParticleBase<Tdim> {
 public:
  //! Define a vector of size dimension
  using VectorDim = Eigen::Matrix<double, Tdim, 1>;

  //! Define DOFs
  static const unsigned Tdof = (Tdim == 1) ? 1 : 3 * (Tdim - 1);

  //! Construct a particle with id and coordinates
  //! \param[in] id Particle id
  //! \param[in] coord coordinates of the particle
  Particle(Index id, const VectorDim& coord);

  //! Construct a particle with id, coordinates and status
  //! \param[in] id Particle id
  //! \param[in] coord coordinates of the particle
  //! \param[in] status Particle status (active / inactive)
  Particle(Index id, const VectorDim& coord, bool status);

  //! Destructor
  ~Particle() override{};

  //! Delete copy constructor
  Particle(const Particle<Tdim>&) = delete;

  //! Delete assignment operator
  Particle& operator=(const Particle<Tdim>&) = delete;

  //! Initialise particle from HDF5 data
  //! \param[in] particle HDF5 data of particle
  //! \retval status Status of reading HDF5 particle
  bool initialise_particle(const HDF5Particle& particle) override;

  //! Initialise particle HDF5 data and material
  //! \param[in] particle HDF5 data of particle
  //! \param[in] material Material associated with the particle
  //! \retval status Status of reading HDF5 particle
  virtual bool initialise_particle(
      const HDF5Particle& particle,
      const std::shared_ptr<Material<Tdim>>& material) override;

  //! Retrun particle data as HDF5
  //! \retval particle HDF5 data of the particle
  HDF5Particle hdf5() const override;

  //! Initialise properties
  void initialise() override;

  //! Compute reference coordinates in a cell
  bool compute_reference_location() noexcept override;

  //! Return reference location
  VectorDim reference_location() const override { return xi_; }

  //! Assign a cell to particle
  //! If point is in new cell, assign new cell and remove particle id from old
  //! cell. If point can't be found in the new cell, check if particle is still
  //! valid in the old cell, if it is leave it as is. If not, set cell as null
  //! \param[in] cellptr Pointer to a cell
  bool assign_cell(const std::shared_ptr<Cell<Tdim>>& cellptr) override;

  //! Assign a cell to particle
  //! If point is in new cell, assign new cell and remove particle id from old
  //! cell. If point can't be found in the new cell, check if particle is still
  //! valid in the old cell, if it is leave it as is. If not, set cell as null
  //! \param[in] cellptr Pointer to a cell
  //! \param[in] xi Local coordinates of the point in reference cell
  bool assign_cell_xi(const std::shared_ptr<Cell<Tdim>>& cellptr,
                      const Eigen::Matrix<double, Tdim, 1>& xi) override;

  //! Assign cell id
  //! \param[in] id Cell id
  bool assign_cell_id(Index id) override;

  //! Return cell id
  Index cell_id() const override { return cell_id_; }

  //! Return cell ptr status
  bool cell_ptr() const override { return cell_ != nullptr; }

  //! Remove cell associated with the particle
  void remove_cell() override;

  //! Compute shape functions of a particle, based on local coordinates
  void compute_shapefn() noexcept override;

  //! Assign volume
  //! \param[in] volume Volume of particle
  bool assign_volume(double volume) override;

  //! Return volume
  double volume() const override { return volume_; }

  //! Return the approximate particle diameter
  double diameter() const override {
    double diameter = 0.;
    if (Tdim == 2) diameter = 2.0 * std::sqrt(volume_ / M_PI);
    if (Tdim == 3) diameter = 2.0 * std::pow(volume_ * 0.75 / M_PI, (1 / 3));
    return diameter;
  }

  //! Return size of particle in natural coordinates
  VectorDim natural_size() const override { return natural_size_; }

  //! Compute volume as cell volume / nparticles
  void compute_volume() noexcept override;

  //! Update volume based on centre volumetric strain rate
  void update_volume() noexcept override;

  //! Return mass density
  double mass_density() const override { return mass_density_; }

  //! Compute mass as volume * density
  void compute_mass() noexcept override;

  //! Map particle mass and momentum to nodes
  void map_mass_momentum_to_nodes() noexcept override;

  //! Map multimaterial properties to nodes
  void map_multimaterial_mass_momentum_to_nodes() noexcept override;

  //! Map multimaterial displacements to nodes
  void map_multimaterial_displacements_to_nodes() noexcept override;

  //! Map multimaterial domain gradients to nodes
  void map_multimaterial_domain_gradients_to_nodes() noexcept override;

  //! Assign nodal mass to particles
  //! \param[in] mass Mass from the particles in a cell
  //! \retval status Assignment status
  void assign_mass(double mass) override { mass_ = mass; }

  //! Return mass of the particles
  double mass() const override { return mass_; }

  //! Assign material
  //! \param[in] material Pointer to a material
  //! \param[in] phase Index to indicate phase
  bool assign_material(const std::shared_ptr<Material<Tdim>>& material,
                       unsigned phase = mpm::ParticlePhase::Solid) override;

  //! Compute strain
  //! \param[in] dt Analysis time step
  void compute_strain(double dt) noexcept override;

  //! Return strain of the particle
  Eigen::Matrix<double, 6, 1> strain() const override { return strain_; }

  //! Return strain rate of the particle
  Eigen::Matrix<double, 6, 1> strain_rate() const override {
    return strain_rate_;
  };

  //! Return dvolumetric strain of centroid
  //! \retval dvolumetric strain at centroid
  double dvolumetric_strain() const override { return dvolumetric_strain_; }

  //! Return volumetric strain of centroid
  //! \retval volumetric strain at centroid
  double volumetric_strain_centroid() const override {
    return volumetric_strain_centroid_;
  }

  //! Initial stress
  //! \param[in] stress Initial sress
  void initial_stress(const Eigen::Matrix<double, 6, 1>& stress) override {
    this->stress_ = stress;
  }

  //! Compute stress
  void compute_stress() noexcept override;

  //! Return stress of the particle
  Eigen::Matrix<double, 6, 1> stress() const override { return stress_; }

  //! Map body force
  //! \param[in] pgravity Gravity of a particle
  void map_body_force(const VectorDim& pgravity) noexcept override;

  //! Map internal force
  inline void map_internal_force() noexcept override;

  //! Assign velocity to the particle
  //! \param[in] velocity A vector of particle velocity
  //! \retval status Assignment status
  bool assign_velocity(const VectorDim& velocity) override;

  //! Return velocity of the particle
  VectorDim velocity() const override { return velocity_; }

  //! Return displacement of the particle
  VectorDim displacement() const override { return displacement_; }

  //! Assign traction to the particle
  //! \param[in] direction Index corresponding to the direction of traction
  //! \param[in] traction Particle traction in specified direction
  //! \retval status Assignment status
  bool assign_traction(unsigned direction, double traction) override;

  //! Return traction of the particle
  VectorDim traction() const override { return traction_; }

  //! Map traction force
  void map_traction_force() noexcept override;

  //! Compute updated position of the particle
  //! \param[in] dt Analysis time step
  //! \param[in] velocity_update Update particle velocity from nodal vel
  void compute_updated_position(double dt,
                                bool velocity_update = false) noexcept override;

  //! Assign material history variables
  //! \param[in] state_vars State variables
  //! \param[in] material Material associated with the particle
  //! \param[in] phase Index to indicate material phase
  //! \retval status Status of cloning HDF5 particle
  bool assign_material_state_vars(
      const mpm::dense_map& state_vars,
      const std::shared_ptr<mpm::Material<Tdim>>& material,
      unsigned phase = mpm::ParticlePhase::Solid) override;

  //! Assign a state variable
  //! \param[in] var State variable
  //! \param[in] value State variable to be assigned
  //! \param[in] phase Index to indicate phase
  void assign_state_variable(
      const std::string& var, double value,
      unsigned phase = mpm::ParticlePhase::Solid) override {
    if (state_variables_[phase].find(var) != state_variables_[phase].end())
      state_variables_[phase].at(var) = value;
  }

  //! Return a state variable
  //! \param[in] var State variable
  //! \param[in] phase Index to indicate phase
  //! \retval Quantity of the state history variable
  double state_variable(
      const std::string& var,
      unsigned phase = mpm::ParticlePhase::Solid) const override {
    return (phase < state_variables_.size() &&
            state_variables_[phase].find(var) != state_variables_[phase].end())
               ? state_variables_[phase].at(var)
               : std::numeric_limits<double>::quiet_NaN();
  }

  //! Map particle pressure to nodes
  bool map_pressure_to_nodes(
      unsigned phase = mpm::ParticlePhase::Solid) noexcept override;

  //! Compute pressure smoothing of the particle based on nodal pressure
  //! $$\hat{p}_p = \sum_{i = 1}^{n_n} N_i(x_p) p_i$$
  bool compute_pressure_smoothing(
      unsigned phase = mpm::ParticlePhase::Solid) noexcept override;

  //! Assign a state variable
  //! \param[in] value Particle pressure to be assigned
  //! \param[in] phase Index to indicate phase
  void assign_pressure(double pressure,
                       unsigned phase = mpm::ParticlePhase::Solid) override {
    this->assign_state_variable("pressure", pressure, phase);
  }

  //! Return pressure of the particles
  //! \param[in] phase Index to indicate phase
  double pressure(unsigned phase = mpm::ParticlePhase::Solid) const override {
    return this->state_variable("pressure", phase);
  }

  //! Return scalar data of particles
  //! \param[in] property Property string
  //! \retval data Scalar data of particle property
  inline double scalar_data(const std::string& property) const override;

  //! Return vector data of particles
  //! \param[in] property Property string
  //! \retval data Vector data of particle property
  inline VectorDim vector_data(const std::string& property) const override;

  //! Return tensor data of particles
  //! \param[in] property Property string
  //! \retval data Tensor data of particle property
  inline Eigen::VectorXd tensor_data(
      const std::string& property) const override;

  //! Apply particle velocity constraints
  //! \param[in] dir Direction of particle velocity constraint
  //! \param[in] velocity Applied particle velocity constraint
  void apply_particle_velocity_constraints(unsigned dir,
                                           double velocity) override;

  //! Assign material id of this particle to nodes
  void append_material_id_to_nodes() const override;

  //! Assign free surface
  void assign_free_surface(bool free_surface) override {
    free_surface_ = free_surface;
  };

  //! Return free surface bool
  bool free_surface() override { return free_surface_; };

  //! Compute free surface in particle level by density ratio comparison
  //! \param[in] density_ratio_tolerance Tolerance of density ratio comparison
  //! \retval status Status of compute_free_surface
  bool compute_free_surface_by_density(
      double density_ratio_tolerance = 0.70) override;

  //! Assign normal vector
  void assign_normal(const VectorDim& normal) override { normal_ = normal; };

  //! Return normal vector
  VectorDim normal() override { return normal_; };

  //! Return the number of neighbour particles
  unsigned nneighbours() const override { return neighbours_.size(); };

  //! Assign neighbour particles
  //! \param[in] neighbours set of id of the neighbouring particles
  //! \retval insertion_status Return the successful addition of a node
  void assign_neighbours(const std::vector<mpm::Index>& neighbours) override;

  //! Return neighbour ids
  std::vector<mpm::Index> neighbours() const override { return neighbours_; }

  //! Type of particle
  std::string type() const override { return (Tdim == 2) ? "P2D" : "P3D"; }

  //! Serialize
  //! \retval buffer Serialized buffer data
  std::vector<uint8_t> serialize() override;

  //! Deserialize
  //! \param[in] buffer Serialized buffer data
  //! \param[in] material Particle material pointers
  void deserialize(
      const std::vector<uint8_t>& buffer,
      std::vector<std::shared_ptr<mpm::Material<Tdim>>>& materials) override;

 protected:
  //! Initialise particle material container
  //! \details This function allocate memory and initialise the material related
  //! containers according to the particle phase, i.e. solid or fluid particle
  //! has phase_size = 1, whereas two-phase (solid-fluid) or three-phase
  //! (solid-water-air) particle have phase_size = 2 and 3, respectively.
  //! \param[in] phase_size The material phase size
  void initialise_material(unsigned phase_size = 1);

 private:
  //! Compute strain rate
  //! \param[in] dn_dx The spatial gradient of shape function
  //! \param[in] phase Index to indicate phase
  //! \retval strain rate at particle inside a cell
  inline Eigen::Matrix<double, 6, 1> compute_strain_rate(
      const Eigen::MatrixXd& dn_dx, unsigned phase) noexcept;

<<<<<<< HEAD
 protected:
=======
>>>>>>> 70da0c51
  //! Compute pack size
  //! \retval pack size of serialized object
  int compute_pack_size() const;

<<<<<<< HEAD
=======
 private:
>>>>>>> 70da0c51
  //! particle id
  using ParticleBase<Tdim>::id_;
  //! coordinates
  using ParticleBase<Tdim>::coordinates_;
  //! Reference coordinates (in a cell)
  using ParticleBase<Tdim>::xi_;
  //! Cell
  using ParticleBase<Tdim>::cell_;
  //! Cell id
  using ParticleBase<Tdim>::cell_id_;
  //! Nodes
  using ParticleBase<Tdim>::nodes_;
  //! Status
  using ParticleBase<Tdim>::status_;
  //! Material
  using ParticleBase<Tdim>::material_;
  //! Material id
  using ParticleBase<Tdim>::material_id_;
  //! State variables
  using ParticleBase<Tdim>::state_variables_;
  //! Neighbour particles
  using ParticleBase<Tdim>::neighbours_;
  //! Volumetric mass density (mass / volume)
  double mass_density_{0.};
  //! Mass
  double mass_{0.};
  //! Volume
  double volume_{0.};
  //! Size of particle
  Eigen::Matrix<double, 1, Tdim> size_;
  //! Size of particle in natural coordinates
  Eigen::Matrix<double, 1, Tdim> natural_size_;
  //! Stresses
  Eigen::Matrix<double, 6, 1> stress_;
  //! Strains
  Eigen::Matrix<double, 6, 1> strain_;
  //! dvolumetric strain
  double dvolumetric_strain_{0.};
  //! Volumetric strain at centroid
  double volumetric_strain_centroid_{0.};
  //! Strain rate
  Eigen::Matrix<double, 6, 1> strain_rate_;
  //! dstrains
  Eigen::Matrix<double, 6, 1> dstrain_;
  //! Velocity
  Eigen::Matrix<double, Tdim, 1> velocity_;
  //! Displacement
  Eigen::Matrix<double, Tdim, 1> displacement_;
  //! Particle velocity constraints
  std::map<unsigned, double> particle_velocity_constraints_;
  //! Set traction
  bool set_traction_{false};
  //! Surface Traction (given as a stress; force/area)
  Eigen::Matrix<double, Tdim, 1> traction_;
  //! Shape functions
  Eigen::VectorXd shapefn_;
  //! dN/dX
  Eigen::MatrixXd dn_dx_;
  //! dN/dX at cell centroid
  Eigen::MatrixXd dn_dx_centroid_;
  //! Logger
  std::unique_ptr<spdlog::logger> console_;
  //! Map of scalar properties
  tsl::robin_map<std::string, std::function<double()>> scalar_properties_;
  //! Map of vector properties
  tsl::robin_map<std::string, std::function<VectorDim()>> vector_properties_;
  //! Map of tensor properties
  tsl::robin_map<std::string, std::function<Eigen::VectorXd()>>
      tensor_properties_;
  //! Pack size
  unsigned pack_size_{0};
<<<<<<< HEAD
  //! Free surface
  bool free_surface_{false};
  //! Free surface
  Eigen::Matrix<double, Tdim, 1> normal_;
=======
>>>>>>> 70da0c51

};  // Particle class
}  // namespace mpm

#include "particle.tcc"

#endif  // MPM_PARTICLE_H__<|MERGE_RESOLUTION|>--- conflicted
+++ resolved
@@ -357,6 +357,14 @@
       const std::vector<uint8_t>& buffer,
       std::vector<std::shared_ptr<mpm::Material<Tdim>>>& materials) override;
 
+ private:
+  //! Compute strain rate
+  //! \param[in] dn_dx The spatial gradient of shape function
+  //! \param[in] phase Index to indicate phase
+  //! \retval strain rate at particle inside a cell
+  inline Eigen::Matrix<double, 6, 1> compute_strain_rate(
+      const Eigen::MatrixXd& dn_dx, unsigned phase) noexcept;
+
  protected:
   //! Initialise particle material container
   //! \details This function allocate memory and initialise the material related
@@ -366,26 +374,10 @@
   //! \param[in] phase_size The material phase size
   void initialise_material(unsigned phase_size = 1);
 
- private:
-  //! Compute strain rate
-  //! \param[in] dn_dx The spatial gradient of shape function
-  //! \param[in] phase Index to indicate phase
-  //! \retval strain rate at particle inside a cell
-  inline Eigen::Matrix<double, 6, 1> compute_strain_rate(
-      const Eigen::MatrixXd& dn_dx, unsigned phase) noexcept;
-
-<<<<<<< HEAD
- protected:
-=======
->>>>>>> 70da0c51
   //! Compute pack size
   //! \retval pack size of serialized object
   int compute_pack_size() const;
 
-<<<<<<< HEAD
-=======
- private:
->>>>>>> 70da0c51
   //! particle id
   using ParticleBase<Tdim>::id_;
   //! coordinates
@@ -457,13 +449,10 @@
       tensor_properties_;
   //! Pack size
   unsigned pack_size_{0};
-<<<<<<< HEAD
   //! Free surface
   bool free_surface_{false};
   //! Free surface
   Eigen::Matrix<double, Tdim, 1> normal_;
-=======
->>>>>>> 70da0c51
 
 };  // Particle class
 }  // namespace mpm
