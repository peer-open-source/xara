--- conflicted
+++ resolved
@@ -53,11 +53,6 @@
   //! Assign shape function
   bool shapefn(const std::shared_ptr<ShapeFn<Tdim>>& shapefnptr);
 
-  //! Return shape functions at given local coordinates
-  Eigen::VectorXd shape_function(const VectorDim& xi) const {
-    return shapefn_->shapefn(xi);
-  }
-
   //! Number of shape functions
   unsigned nfunctions() const {
     return (this->shapefn_ != nullptr ? this->shapefn_->nfunctions() : 0);
@@ -65,11 +60,6 @@
 
   //! Add node to cell
   bool add_node(unsigned local_id, const std::shared_ptr<NodeBase<Tdim>>& node);
-
-  //! Return node at given local id
-  std::shared_ptr<NodeBase<Tdim>> give_node(const unsigned& id) {
-    return nodes_.operator[](id);
-  }
 
   //! Add neighbouring cell
   bool add_neighbour(unsigned id, const std::shared_ptr<Cell<Tdim>>& neighbour);
@@ -106,33 +96,6 @@
   Eigen::Matrix<double, 3, 1> local_coordinates_point(
       const Eigen::Matrix<double, 3, 1>& point);
 
-<<<<<<< HEAD
-  //! Assign particle mass to nodes
-  void assign_mass_to_nodes(const VectorDim& xi, const Eigen::VectorXd& pmass);
-
-  //! Assign particle momentum to nodes
-  void assign_momentum_to_nodes(const VectorDim& xi,
-                                const Eigen::VectorXd& pmass,
-                                const Eigen::MatrixXd& pvelocity);
-
-  //! Assign body force to nodes
-  void assign_body_force_to_nodes(const VectorDim& xi,
-                                  const Eigen::VectorXd& pmass,
-                                  const VectorDim& pgravity);
-
-  //! Assign internal force to nodes
-  void assign_internal_force_to_nodes(const VectorDim& xi,
-                                      double pvolume,
-                                      const Eigen::MatrixXd& pstress);
-
-  //! Return velocity at given location by interpolating from nodes
-  Eigen::VectorXd interpolate_velocity(const VectorDim& xi, unsigned nphase);
-
-  //! Return acceleration at given location by interpolating from nodes
-  Eigen::VectorXd interpolate_acceleration(const VectorDim& xi, unsigned nphase);
-
-  
-=======
   //! Map particle mass to nodes
   void map_particle_mass_to_nodes(const VectorDim& xi, unsigned nphase,
                                   double pmass);
@@ -155,7 +118,6 @@
 
   //! Assign internal force to nodes
   // void assign_internal_force_to_nodes(const VectorDim& xi);
->>>>>>> dd3be35f
 
  protected:
   //! cell id
