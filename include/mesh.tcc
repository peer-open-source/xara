--- conflicted
+++ resolved
@@ -539,11 +539,7 @@
       // Euler angles
       Eigen::Matrix<double, Tdim, 1> angles = nodal_euler_angles.second;
       // Compute rotation matrix
-<<<<<<< HEAD
       const auto rotation_matrix = mpm::geometry::rotation_matrix(angles);
-=======
-      auto rotation_matrix = geometry_->rotation_matrix(angles);
->>>>>>> 8fc2e62a
 
       // Apply rotation matrix to nodes
       map_nodes_[nid]->assign_rotation_matrix(rotation_matrix);
