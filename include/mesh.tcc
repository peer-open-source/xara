// Constructor with id
template <unsigned Tdim>
mpm::Mesh<Tdim>::Mesh(unsigned id, bool isoparametric)
    : id_{id}, isoparametric_{isoparametric} {
  // Check if the dimension is between 1 & 3
  static_assert((Tdim >= 1 && Tdim <= 3), "Invalid global dimension");
  //! Logger
  std::string logger = "mesh::" + std::to_string(id);
  console_ = std::make_unique<spdlog::logger>(logger, mpm::stdout_sink);

  particles_.clear();
}

//! Create nodes from coordinates
template <unsigned Tdim>
bool mpm::Mesh<Tdim>::create_nodes(mpm::Index gnid,
                                   const std::string& node_type,
                                   const std::vector<VectorDim>& coordinates,
                                   bool check_duplicates) {
  bool status = true;
  try {
    // Check if nodal coordinates is empty
    if (coordinates.empty())
      throw std::runtime_error("List of coordinates is empty");
    // Iterate over all coordinates
    for (const auto& node_coordinates : coordinates) {
      // Add node to mesh and check
      bool insert_status = this->add_node(
          // Create a node of particular
          Factory<mpm::NodeBase<Tdim>, mpm::Index,
                  const Eigen::Matrix<double, Tdim, 1>&>::instance()
              ->create(node_type, static_cast<mpm::Index>(gnid),
                       node_coordinates),
          check_duplicates);

      // Increment node id
      if (insert_status) ++gnid;
      // When addition of node fails
      else
        throw std::runtime_error("Addition of node to mesh failed!");
    }
  } catch (std::exception& exception) {
    console_->error("{} #{}: {}\n", __FILE__, __LINE__, exception.what());
    status = false;
  }
  return status;
}

//! Add a node to the mesh
template <unsigned Tdim>
bool mpm::Mesh<Tdim>::add_node(const std::shared_ptr<mpm::NodeBase<Tdim>>& node,
                               bool check_duplicates) {
  bool insertion_status = nodes_.add(node, check_duplicates);
  // Add node to map
  if (insertion_status) map_nodes_.insert(node->id(), node);
  return insertion_status;
}

//! Remove a node from the mesh
template <unsigned Tdim>
bool mpm::Mesh<Tdim>::remove_node(
    const std::shared_ptr<mpm::NodeBase<Tdim>>& node) {
  const mpm::Index id = node->id();
  // Remove a node if found in the container
  return (nodes_.remove(node) && map_nodes_.remove(id));
}

//! Iterate over nodes
template <unsigned Tdim>
template <typename Toper>
void mpm::Mesh<Tdim>::iterate_over_nodes(Toper oper) {
  tbb::parallel_for(
      tbb::blocked_range<int>(size_t(0), size_t(nodes_.size()),
                              tbb_grain_size_),
      [&](const tbb::blocked_range<int>& range) {
        for (int i = range.begin(); i != range.end(); ++i) oper(nodes_[i]);
      },
      tbb::simple_partitioner());
}

//! Iterate over nodes
template <unsigned Tdim>
template <typename Toper, typename Tpred>
void mpm::Mesh<Tdim>::iterate_over_nodes_predicate(Toper oper, Tpred pred) {
  tbb::parallel_for(
      tbb::blocked_range<int>(size_t(0), size_t(nodes_.size()),
                              tbb_grain_size_),
      [&](const tbb::blocked_range<int>& range) {
        for (int i = range.begin(); i != range.end(); ++i)
          if (pred(nodes_[i])) oper(nodes_[i]);
      },
      tbb::simple_partitioner());
}

//! Create a list of active nodes in mesh
template <unsigned Tdim>
void mpm::Mesh<Tdim>::find_active_nodes() {
  // Clear existing list of active nodes
  this->active_nodes_.clear();

  for (auto nitr = nodes_.cbegin(); nitr != nodes_.cend(); ++nitr)
    if ((*nitr)->status()) this->active_nodes_.add(*nitr);
}

//! Iterate over active nodes
template <unsigned Tdim>
template <typename Toper>
void mpm::Mesh<Tdim>::iterate_over_active_nodes(Toper oper) {
  tbb::parallel_for(
      tbb::blocked_range<int>(size_t(0), size_t(active_nodes_.size()),
                              tbb_grain_size_),
      [&](const tbb::blocked_range<int>& range) {
        for (int i = range.begin(); i != range.end(); ++i)
          oper(active_nodes_[i]);
      },
      tbb::simple_partitioner());
}

#ifdef USE_MPI
#ifdef USE_HALO_EXCHANGE
//! Nodal halo exchange
template <unsigned Tdim>
template <typename Ttype, unsigned Tnparam, typename Tgetfunctor,
          typename Tsetfunctor>
void mpm::Mesh<Tdim>::nodal_halo_exchange(Tgetfunctor getter,
                                          Tsetfunctor setter) {
  // Create vector of nodal vectors
  unsigned nnodes = this->domain_shared_nodes_.size();

  // Get number of MPI ranks
  int mpi_size;
  MPI_Comm_size(MPI_COMM_WORLD, &mpi_size);
  int mpi_rank;
  MPI_Comm_rank(MPI_COMM_WORLD, &mpi_rank);

  if (mpi_size > 1) {
    // Vector of send requests
    std::vector<MPI_Request> send_requests;
    send_requests.reserve(ncomms_);

    unsigned j = 0;
    // Non-blocking send
    for (unsigned i = 0; i < nnodes; ++i) {
      Ttype property = getter(domain_shared_nodes_[i]);
      std::set<unsigned> node_mpi_ranks = domain_shared_nodes_[i]->mpi_ranks();
      for (auto& node_rank : node_mpi_ranks) {
        if (node_rank != mpi_rank) {
          MPI_Isend(&property, Tnparam, MPI_DOUBLE, node_rank,
                    domain_shared_nodes_[i]->id(), MPI_COMM_WORLD,
                    &send_requests[j]);
          ++j;
        }
      }
    }

    // send complete
    for (unsigned i = 0; i < ncomms_; ++i)
      MPI_Wait(&send_requests[i], MPI_STATUS_IGNORE);

    for (unsigned i = 0; i < nnodes; ++i) {
      // Get value at current node
      Ttype property = getter(domain_shared_nodes_[i]);

      std::set<unsigned> node_mpi_ranks = domain_shared_nodes_[i]->mpi_ranks();
      // Receive from all shared ranks
      for (auto& node_rank : node_mpi_ranks) {
        if (node_rank != mpi_rank) {
          Ttype value;
          MPI_Recv(&value, Tnparam, MPI_DOUBLE, node_rank,
                   domain_shared_nodes_[i]->id(), MPI_COMM_WORLD,
                   MPI_STATUS_IGNORE);
          property += value;
        }
      }
      setter(domain_shared_nodes_[i], property);
    }
  }
}

#else
//! All reduce over nodal scalar property
template <unsigned Tdim>
template <typename Ttype, unsigned Tnparam, typename Tgetfunctor,
          typename Tsetfunctor>
void mpm::Mesh<Tdim>::nodal_halo_exchange(Tgetfunctor getter,
                                          Tsetfunctor setter) {
  // Create vector of nodal scalars
  std::vector<Ttype> prop_get(nhalo_nodes_, mpm::zero<Ttype>());
  std::vector<Ttype> prop_set(nhalo_nodes_, mpm::zero<Ttype>());

  tbb::parallel_for_each(
      domain_shared_nodes_.cbegin(), domain_shared_nodes_.cend(),
      [=, &prop_get](std::shared_ptr<mpm::NodeBase<Tdim>> node) {
        prop_get.at(node->ghost_id()) = getter(node);
      });

  MPI_Allreduce(prop_get.data(), prop_set.data(), nhalo_nodes_ * Tnparam,
                MPI_DOUBLE, MPI_SUM, MPI_COMM_WORLD);

  tbb::parallel_for_each(
      domain_shared_nodes_.cbegin(), domain_shared_nodes_.cend(),
      [=, &prop_set](std::shared_ptr<mpm::NodeBase<Tdim>> node) {
        setter(node, prop_set.at(node->ghost_id()));
      });
}
#endif
#endif

//! Create cells from node lists
template <unsigned Tdim>
bool mpm::Mesh<Tdim>::create_cells(
    mpm::Index gcid, const std::shared_ptr<mpm::Element<Tdim>>& element,
    const std::vector<std::vector<mpm::Index>>& cells, bool check_duplicates) {
  bool status = true;
  try {
    // Check if nodes in cell list is not empty
    if (cells.empty())
      throw std::runtime_error("List of nodes of cells is empty");

    for (const auto& nodes : cells) {
      // Create cell with element
      auto cell = std::make_shared<mpm::Cell<Tdim>>(gcid, nodes.size(), element,
                                                    this->isoparametric_);

      // Cell local node id
      unsigned local_nid = 0;
      // For nodeids in a given cell
      for (auto nid : nodes) {
        cell->add_node(local_nid, map_nodes_[nid]);
        ++local_nid;
      }

      // Add cell to mesh
      bool insert_cell = false;
      // Check if cell has all nodes before inserting to mesh
      if (cell->nnodes() == nodes.size()) {
        // Initialise cell before insertion
        cell->initialise();
        // If cell is initialised insert to mesh
        if (cell->is_initialised())
          insert_cell = this->add_cell(cell, check_duplicates);
      } else
        throw std::runtime_error("Invalid node ids for cell!");

      // Increment global cell id
      if (insert_cell) ++gcid;
      // When addition of cell fails
      else
        throw std::runtime_error("Addition of cell to mesh failed!");
    }
  } catch (std::exception& exception) {
    console_->error("{} #{}: {}\n", __FILE__, __LINE__, exception.what());
    status = false;
  }
  return status;
}

//! Add a cell to the mesh
template <unsigned Tdim>
bool mpm::Mesh<Tdim>::add_cell(const std::shared_ptr<mpm::Cell<Tdim>>& cell,
                               bool check_duplicates) {
  bool insertion_status = cells_.add(cell, check_duplicates);
  // Add cell to map
  if (insertion_status) map_cells_.insert(cell->id(), cell);
  return insertion_status;
}

//! Remove a cell from the mesh
template <unsigned Tdim>
bool mpm::Mesh<Tdim>::remove_cell(
    const std::shared_ptr<mpm::Cell<Tdim>>& cell) {
  const mpm::Index id = cell->id();
  // Remove a cell if found in the container
  return (cells_.remove(cell) && map_cells_.remove(id));
}

//! Iterate over cells
template <unsigned Tdim>
template <typename Toper>
void mpm::Mesh<Tdim>::iterate_over_cells(Toper oper) {
  tbb::parallel_for(
      tbb::blocked_range<int>(size_t(0), size_t(cells_.size()),
                              tbb_grain_size_),
      [&](const tbb::blocked_range<int>& range) {
        for (int i = range.begin(); i != range.end(); ++i) oper(cells_[i]);
      },
      tbb::simple_partitioner());
}

//! Create cells from node lists
template <unsigned Tdim>
void mpm::Mesh<Tdim>::find_cell_neighbours() {
  // Initialize and compute node cell map
  tsl::robin_map<mpm::Index, std::set<mpm::Index>> node_cell_map;
  for (auto citr = cells_.cbegin(); citr != cells_.cend(); ++citr) {
    // Populate node_cell_map with the node_id and multiple cell_id
    auto cell_id = (*citr)->id();
    for (auto id : (*citr)->nodes_id()) node_cell_map[id].insert(cell_id);
  }

  // Assign neighbour to cells
  tbb::parallel_for(
      tbb::blocked_range<int>(size_t(0), size_t(cells_.size()),
                              tbb_grain_size_),
      [&](const tbb::blocked_range<int>& range) {
        for (int i = range.begin(); i != range.end(); ++i) {
          // Iterate over each node in current cell
          for (auto id : cells_[i]->nodes_id()) {
            auto cell_id = cells_[i]->id();
            // Get the cells associated with each node
            for (auto neighbour_id : node_cell_map[id])
              if (neighbour_id != cell_id)
                cells_[i]->add_neighbour(neighbour_id);
          }
        }
      },
      tbb::simple_partitioner());
}

//! Find global number of particles across MPI ranks / cell
template <unsigned Tdim>
void mpm::Mesh<Tdim>::find_nglobal_particles_cells() {
  int mpi_rank = 0;
#ifdef USE_MPI
  MPI_Comm_rank(MPI_COMM_WORLD, &mpi_rank);
  for (auto citr = cells_.cbegin(); citr != cells_.cend(); ++citr) {
    int nparticles;
    // Determine the rank of the broadcast emitter process
    if ((*citr)->rank() == mpi_rank) nparticles = (*citr)->nparticles();
    MPI_Bcast(&nparticles, 1, MPI_INT, (*citr)->rank(), MPI_COMM_WORLD);
    // Receive broadcast and update on all ranks
    (*citr)->nglobal_particles(nparticles);
  }
#endif
}

//! Find particle neighbours for all particle
template <unsigned Tdim>
void mpm::Mesh<Tdim>::find_particle_neighbours() {
  for (auto citr = cells_.cbegin(); citr != cells_.cend(); ++citr)
    this->find_particle_neighbours(*citr);
}

//! Find particle neighbours for specific cell particle
template <unsigned Tdim>
void mpm::Mesh<Tdim>::find_particle_neighbours(
    const std::shared_ptr<mpm::Cell<Tdim>>& cell) {
  int mpi_rank = 0;
#ifdef USE_MPI
  MPI_Comm_rank(MPI_COMM_WORLD, &mpi_rank);
#endif

  // Particles in current cell
  std::vector<mpm::Index> neighbour_particles = cell->particles();
  // Loop over all neighboring cells, and append particle ids from each cell
  for (const auto& neighbour_cell_id : cell->neighbours()) {
    // Get the MPI rank of the neighbour cell
    int neighbour_cell_rank = map_cells_[neighbour_cell_id]->rank();
    if (neighbour_cell_rank != cell->rank()) {
#ifdef USE_MPI
      // Send particle ids
      if (neighbour_cell_rank == mpi_rank) {
        // Get particle ids from each cell
        auto send_particle_ids = map_cells_[neighbour_cell_id]->particles();
        // Get size of the particle ids
        int pid_size = send_particle_ids.size();
        // Send the size of the particles in cell
        MPI_Send(&pid_size, 1, MPI_INT, cell->rank(), neighbour_cell_id,
                 MPI_COMM_WORLD);

        // Send particle ids if it is not empty
        if (pid_size > 0)
          MPI_Send(send_particle_ids.data(), pid_size, MPI_UNSIGNED_LONG_LONG,
                   cell->rank(), neighbour_cell_id, MPI_COMM_WORLD);
      }
      // Receive particle ids in the current MPI rank
      if (cell->rank() == mpi_rank) {
        // Particle ids at local cell MPI rank
        std::vector<mpm::Index> received_particle_ids;
        int nparticles = 0;
        MPI_Recv(&nparticles, 1, MPI_INT, neighbour_cell_rank,
                 neighbour_cell_id, MPI_COMM_WORLD, MPI_STATUS_IGNORE);

        if (nparticles > 0) {
          received_particle_ids.resize(nparticles);
          MPI_Recv(received_particle_ids.data(), nparticles,
                   MPI_UNSIGNED_LONG_LONG, neighbour_cell_rank,
                   neighbour_cell_id, MPI_COMM_WORLD, MPI_STATUS_IGNORE);
        }

        neighbour_particles.insert(neighbour_particles.end(),
                                   received_particle_ids.begin(),
                                   received_particle_ids.end());
      }
#endif
    } else {
      const auto& particle_ids = map_cells_[neighbour_cell_id]->particles();
      neighbour_particles.insert(neighbour_particles.end(),
                                 particle_ids.begin(), particle_ids.end());
    }
  }

  // Assign neighbouring particle ids to particles in the current cell
  for (auto particle_id : cell->particles())
    map_particles_[particle_id]->assign_neighbours(neighbour_particles);
}

//! Find ghost cell neighbours
template <unsigned Tdim>
void mpm::Mesh<Tdim>::find_ghost_boundary_cells() {
#ifdef USE_MPI
  // Get number of MPI ranks
  int mpi_size;
  MPI_Comm_size(MPI_COMM_WORLD, &mpi_size);
  int mpi_rank;
  MPI_Comm_rank(MPI_COMM_WORLD, &mpi_rank);
  bool check_duplicates = true;
  if (mpi_size > 1) {
    ghost_cells_.clear();
    local_ghost_cells_.clear();
    ghost_cells_neighbour_ranks_.clear();
    // Iterate through cells
    for (auto citr = cells_.cbegin(); citr != cells_.cend(); ++citr) {
      std::set<unsigned> neighbour_ranks;
      // If cell rank is the current MPI rank
      if ((*citr)->rank() == mpi_rank) {
        // Iterate through the neighbours of a cell
        auto neighbours = (*citr)->neighbours();
        for (auto neighbour : neighbours) {
          // If the neighbour is in a different MPI rank
          if (map_cells_[neighbour]->rank() != mpi_rank) {
            ghost_cells_.add(map_cells_[neighbour], check_duplicates);
            // Add mpi rank to set
            neighbour_ranks.insert(map_cells_[neighbour]->rank());
          }
        }
      }
      // Set the number of different MPI rank neighbours to a ghost cell
      if (neighbour_ranks.size() > 0) {
        // Also add the current cell, as this would be a receiver
        local_ghost_cells_.add(*citr, check_duplicates);

        // Update the neighbouring ranks of the local ghost cell
        std::vector<unsigned> mpi_neighbours;
        for (auto rank : neighbour_ranks) mpi_neighbours.emplace_back(rank);
        ghost_cells_neighbour_ranks_[(*citr)->id()] = mpi_neighbours;
      }
    }
  }
#endif
}

//! Find ncells in rank
template <unsigned Tdim>
mpm::Index mpm::Mesh<Tdim>::ncells_rank(bool active_cells) {
  unsigned ncells_rank = 0;

  int mpi_rank = 0;
  int mpi_size = 1;
#ifdef USE_MPI
  // Get number of MPI ranks
  MPI_Comm_rank(MPI_COMM_WORLD, &mpi_rank);
#endif

  if (active_cells) {
    for (auto citr = cells_.cbegin(); citr != cells_.cend(); ++citr)
      if ((*citr)->rank() == mpi_rank && (*citr)->nparticles() > 0)
        ncells_rank += 1;
  } else {
    for (auto citr = cells_.cbegin(); citr != cells_.cend(); ++citr)
      if ((*citr)->rank() == mpi_rank) ncells_rank += 1;
  }
  return ncells_rank;
}

//! Find nnodes in rank
template <unsigned Tdim>
mpm::Index mpm::Mesh<Tdim>::nnodes_rank() {
  unsigned nnodes_rank = 0;

  int mpi_rank = 0;
#ifdef USE_MPI
  // Get number of MPI ranks
  MPI_Comm_rank(MPI_COMM_WORLD, &mpi_rank);
#endif
  for (auto nitr = nodes_.cbegin(); nitr != nodes_.cend(); ++nitr) {
    // Get MPI ranks for the node
    auto mpi_ranks = (*nitr)->mpi_ranks();
    // Check if the local rank is in the list of ranks for the node
    const bool local_node = mpi_ranks.find(mpi_rank) != mpi_ranks.end();
    if (local_node) nnodes_rank += 1;
  }
  return nnodes_rank;
}

//! Create cells from node lists
template <unsigned Tdim>
bool mpm::Mesh<Tdim>::generate_material_points(unsigned nquadratures,
                                               const std::string& particle_type,
                                               unsigned material_id,
                                               int cset_id, unsigned pset_id) {
  bool status = true;
  try {
    if (cells_.size() > 0) {
      // Particle ids
      tbb::concurrent_vector<mpm::Index> pids;
      unsigned before_generation = this->nparticles();
      bool checks = false;
      // Get material
      auto material = materials_.at(material_id);

      // If set id is -1, use all cells
      auto cset = (cset_id == -1) ? this->cells_ : cell_sets_.at(cset_id);
      // Iterate over each cell to generate points
      for (auto citr = cset.cbegin(); citr != cset.cend(); ++citr) {
        (*citr)->assign_quadrature(nquadratures);
        // Genereate particles at the Gauss points
        const auto cpoints = (*citr)->generate_points();
        // Iterate over each coordinate to generate material points
        for (const auto& coordinates : cpoints) {
          // Particle id
          mpm::Index pid = particles_.size();
          // Create particle
          auto particle =
              Factory<mpm::ParticleBase<Tdim>, mpm::Index,
                      const Eigen::Matrix<double, Tdim, 1>&>::instance()
                  ->create(particle_type, static_cast<mpm::Index>(pid),
                           coordinates);

          // Add particle to mesh
          status = this->add_particle(particle, checks);
          if (status) {
            map_particles_[pid]->assign_cell(*citr);
            map_particles_[pid]->assign_material(material);
            pids.emplace_back(pid);
          } else
            throw std::runtime_error("Generate particles in mesh failed");
        }
      }
      if (before_generation == this->nparticles())
        throw std::runtime_error("No particles were generated!");

      // Add particles to set
      status =
          this->particle_sets_
              .insert(std::pair<mpm::Index, tbb::concurrent_vector<mpm::Index>>(
                  pset_id, pids))
              .second;
      if (!status) throw std::runtime_error("Particle set creation failed");

      console_->info(
          "Generate points:\n# of cells: {}\nExpected # of points: {}\n"
          "# of points generated: {}",
          cells_.size(), cells_.size() * std::pow(nquadratures, Tdim),
          particles_.size());
    } else
      throw std::runtime_error("No cells are found in the mesh!");
  } catch (std::exception& exception) {
    console_->error("{} #{}: {}\n", __FILE__, __LINE__, exception.what());
    status = false;
  }
  return status;
}

//! Create particles from coordinates
template <unsigned Tdim>
bool mpm::Mesh<Tdim>::create_particles(
    const std::string& particle_type, const std::vector<VectorDim>& coordinates,
    unsigned material_id, unsigned pset_id, bool check_duplicates) {
  bool status = true;
  try {
    // Particle ids
    tbb::concurrent_vector<mpm::Index> pids;
    // Get material
    auto material = materials_.at(material_id);
    // Check if particle coordinates is empty
    if (coordinates.empty())
      throw std::runtime_error("List of coordinates is empty");
    // Iterate over particle coordinates
    for (const auto& particle_coordinates : coordinates) {
      // Particle id
      mpm::Index pid = particles_.size();
      // Create particle
      auto particle = Factory<mpm::ParticleBase<Tdim>, mpm::Index,
                              const Eigen::Matrix<double, Tdim, 1>&>::instance()
                          ->create(particle_type, static_cast<mpm::Index>(pid),
                                   particle_coordinates);

      // Add particle to mesh and check
      bool insert_status = this->add_particle(particle, check_duplicates);

      // If insertion is successful
      if (insert_status) {
        map_particles_[pid]->assign_material(material);
        pids.emplace_back(pid);
      } else
        throw std::runtime_error("Addition of particle to mesh failed!");
    }
    // Add particles to set
    status =
        this->particle_sets_
            .insert(std::pair<mpm::Index, tbb::concurrent_vector<mpm::Index>>(
                pset_id, pids))
            .second;
    if (!status) throw std::runtime_error("Particle set creation failed");
  } catch (std::exception& exception) {
    console_->error("{} #{}: {}\n", __FILE__, __LINE__, exception.what());
    status = false;
  }
  return status;
}

//! Add a particle pointer to the mesh
template <unsigned Tdim>
bool mpm::Mesh<Tdim>::add_particle(
    const std::shared_ptr<mpm::ParticleBase<Tdim>>& particle, bool checks) {
  bool status = false;
  try {
    if (checks) {
      // Add only if particle can be located in any cell of the mesh
      if (this->locate_particle_cells(particle)) {
        status = particles_.add(particle, checks);
        particles_cell_ids_.insert(std::pair<mpm::Index, mpm::Index>(
            particle->id(), particle->cell_id()));
        map_particles_.insert(particle->id(), particle);
      } else {
        throw std::runtime_error("Particle not found in mesh");
      }
    } else {
      status = particles_.add(particle, checks);
      particles_cell_ids_.insert(std::pair<mpm::Index, mpm::Index>(
          particle->id(), particle->cell_id()));
      map_particles_.insert(particle->id(), particle);
    }
    if (!status) throw std::runtime_error("Particle addition failed");
  } catch (std::exception& exception) {
    console_->error("{} #{}: {}\n", __FILE__, __LINE__, exception.what());
    status = false;
  }
  return status;
}

//! Remove a particle pointer from the mesh
template <unsigned Tdim>
bool mpm::Mesh<Tdim>::remove_particle(
    const std::shared_ptr<mpm::ParticleBase<Tdim>>& particle) {
  const mpm::Index id = particle->id();
  // Remove associated cell for the particle
  map_particles_[id]->remove_cell();
  // Remove a particle if found in the container and map
  return (particles_.remove(particle) && map_particles_.remove(id));
}

//! Remove a particle by id
template <unsigned Tdim>
bool mpm::Mesh<Tdim>::remove_particle_by_id(mpm::Index id) {
  // Remove associated cell for the particle
  map_particles_[id]->remove_cell();
  bool result = particles_.remove(map_particles_[id]);
  return (result && map_particles_.remove(id));
}

//! Remove a particle by id
template <unsigned Tdim>
void mpm::Mesh<Tdim>::remove_particles(const std::vector<mpm::Index>& pids) {
  if (!pids.empty()) {
    // Get MPI rank
    int mpi_size = 1;
#ifdef USE_MPI
    MPI_Comm_size(MPI_COMM_WORLD, &mpi_size);
#endif
    for (auto& id : pids) {
      map_particles_[id]->remove_cell();
      map_particles_.remove(id);
    }

    // Get number of particles to reserve size
    unsigned nparticles = this->nparticles();
    // Clear particles and start a new element of particles
    particles_.clear();
    particles_.reserve(static_cast<int>(nparticles / mpi_size));
    // Iterate over the map of particles and add them to container
    for (auto& particle : map_particles_)
      particles_.add(particle.second, false);
  }
}

//! Remove all particles in a cell given cell id
template <unsigned Tdim>
void mpm::Mesh<Tdim>::remove_all_nonrank_particles() {
  // Get MPI rank
  int mpi_rank = 0;
  int mpi_size = 1;
#ifdef USE_MPI
  MPI_Comm_size(MPI_COMM_WORLD, &mpi_size);
  MPI_Comm_rank(MPI_COMM_WORLD, &mpi_rank);
#endif

  // Remove associated cell for the particle
  for (auto citr = this->cells_.cbegin(); citr != this->cells_.cend(); ++citr) {
    // If cell is non empty
    if ((*citr)->particles().size() != 0 && (*citr)->rank() != mpi_rank) {
      auto pids = (*citr)->particles();
      // Remove particles from map
      for (auto& id : pids) {
        map_particles_[id]->remove_cell();
        map_particles_.remove(id);
      }
      (*citr)->clear_particle_ids();
    }
  }

  // Get number of particles to reserve size
  unsigned nparticles = this->nparticles();
  // Clear particles and start a new element of particles
  particles_.clear();
  particles_.reserve(static_cast<int>(nparticles / mpi_size));
  // Iterate over the map of particles and add them to container
  for (auto& particle : map_particles_) particles_.add(particle.second, false);
}

//! Transfer all particles in cells that are not in local rank
template <unsigned Tdim>
void mpm::Mesh<Tdim>::transfer_nonrank_particles() {
#ifdef USE_MPI
  // Get number of MPI ranks
  int mpi_size;
  MPI_Comm_size(MPI_COMM_WORLD, &mpi_size);
  int mpi_rank;
  MPI_Comm_rank(MPI_COMM_WORLD, &mpi_rank);

  if (mpi_size > 1) {
    std::vector<MPI_Request> send_requests;
    send_requests.reserve(ghost_cells_.size());
    unsigned i = 0;

    std::vector<mpm::Index> remove_pids;
    // Iterate through the ghost cells and send particles
    for (auto citr = this->ghost_cells_.cbegin();
         citr != this->ghost_cells_.cend(); ++citr, ++i) {
      // Create a vector of h5_particles
      std::vector<mpm::HDF5Particle> h5_particles;
      auto particle_ids = (*citr)->particles();
      // Create a vector of HDF5 data of particles to send
      // delete particle
      for (auto& id : particle_ids) {
        // Append to vector of particles
        h5_particles.emplace_back(map_particles_[id]->hdf5());
        // Particles to be removed from the current rank
        remove_pids.emplace_back(id);
      }
      (*citr)->clear_particle_ids();

      // Send number of particles to receiver rank
      unsigned nparticles = h5_particles.size();
      MPI_Isend(&nparticles, 1, MPI_UNSIGNED, (*citr)->rank(), 0,
                MPI_COMM_WORLD, &send_requests[i]);
      if (nparticles != 0) {
        mpm::HDF5Particle h5_particle;
        // Initialize MPI datatypes and send vector of particles
        MPI_Datatype particle_type =
            mpm::register_mpi_particle_type(h5_particle);
        MPI_Send(h5_particles.data(), nparticles, particle_type,
                 (*citr)->rank(), 0, MPI_COMM_WORLD);
        mpm::deregister_mpi_particle_type(particle_type);
      }
      h5_particles.clear();
    }
    // Remove all sent particles
    this->remove_particles(remove_pids);
    // Send complete
    for (unsigned i = 0; i < this->ghost_cells_.size(); ++i)
      MPI_Wait(&send_requests[i], MPI_STATUS_IGNORE);

    // Iterate through the local ghost cells and receive particles
    for (auto citr = this->local_ghost_cells_.cbegin();
         citr != this->local_ghost_cells_.cend(); ++citr) {
      std::vector<unsigned> neighbour_ranks =
          ghost_cells_neighbour_ranks_[(*citr)->id()];

      for (unsigned i = 0; i < neighbour_ranks.size(); ++i) {
        // MPI status
        MPI_Status recv_status;
        // Receive number of particles
        unsigned nrecv_particles;
        MPI_Recv(&nrecv_particles, 1, MPI_UNSIGNED, neighbour_ranks[i], 0,
                 MPI_COMM_WORLD, &recv_status);

        if (nrecv_particles != 0) {
          std::vector<mpm::HDF5Particle> recv_particles;
          recv_particles.resize(nrecv_particles);
          // Receive the vector of particles
          mpm::HDF5Particle received;
          MPI_Status status_recv;
          MPI_Datatype particle_type =
              mpm::register_mpi_particle_type(received);
          MPI_Recv(recv_particles.data(), nrecv_particles, particle_type,
                   neighbour_ranks[i], 0, MPI_COMM_WORLD, &status_recv);
          mpm::deregister_mpi_particle_type(particle_type);

          // Iterate through n number of received particles
          for (const auto& rparticle : recv_particles) {
            mpm::Index id = 0;
            // Initial particle coordinates
            Eigen::Matrix<double, Tdim, 1> pcoordinates;
            pcoordinates.setZero();

            // Received particle
            auto received_particle =
                std::make_shared<mpm::Particle<Tdim>>(id, pcoordinates);
            // Get material
            auto material = materials_.at(rparticle.material_id);
            // Reinitialise particle from HDF5 data
            received_particle->initialise_particle(rparticle, material);

            // Add particle to mesh
            this->add_particle(received_particle, true);
          }
        }
      }
    }
  }
#endif
}

//! Find shared nodes across MPI domains
template <unsigned Tdim>
void mpm::Mesh<Tdim>::find_domain_shared_nodes() {
  // Clear MPI rank at the nodes
  tbb::parallel_for_each(nodes_.cbegin(), nodes_.cend(),
                         [=](std::shared_ptr<mpm::NodeBase<Tdim>> node) {
                           node->clear_mpi_ranks();
                         });
  // Get MPI rank
  int mpi_rank = 0;
#ifdef USE_MPI
  MPI_Comm_rank(MPI_COMM_WORLD, &mpi_rank);
#endif
  // Iterate through all the cells
  tbb::parallel_for_each(cells_.cbegin(), cells_.cend(),
                         [=](std::shared_ptr<mpm::Cell<Tdim>> cell) {
                           cell->assign_mpi_rank_to_nodes();
                         });

  this->domain_shared_nodes_.clear();

#ifdef USE_HALO_EXCHANGE
  ncomms_ = 0;
  for (auto nitr = nodes_.cbegin(); nitr != nodes_.cend(); ++nitr) {
    // If node has more than 1 MPI rank
    std::set<unsigned> nodal_mpi_ranks = (*nitr)->mpi_ranks();
    const unsigned nodal_mpi_ranks_size = nodal_mpi_ranks.size();
    if (nodal_mpi_ranks_size > 1) {
      if (nodal_mpi_ranks.find(mpi_rank) != nodal_mpi_ranks.end()) {
        // Create Ghost ID
        (*nitr)->ghost_id(ncomms_);
        // Add to list of shared nodes on local rank
        domain_shared_nodes_.add(*nitr);
        ncomms_ += nodal_mpi_ranks_size - 1;
      }
    }
  }
#else
  nhalo_nodes_ = 0;
  for (auto nitr = nodes_.cbegin(); nitr != nodes_.cend(); ++nitr) {
    std::set<unsigned> nodal_mpi_ranks = (*nitr)->mpi_ranks();
    // If node has more than 1 MPI rank
    if (nodal_mpi_ranks.size() > 1) {
      (*nitr)->ghost_id(nhalo_nodes_);
      nhalo_nodes_ += 1;
      // Add to domain shared nodes only if active on current MPI rank
      if (nodal_mpi_ranks.find(mpi_rank) != nodal_mpi_ranks.end())
        domain_shared_nodes_.add(*nitr);
    }
  }
#endif
}

//! Locate particles in a cell
template <unsigned Tdim>
std::vector<std::shared_ptr<mpm::ParticleBase<Tdim>>>
    mpm::Mesh<Tdim>::locate_particles_mesh() {

  std::vector<std::shared_ptr<mpm::ParticleBase<Tdim>>> particles;

  std::for_each(particles_.cbegin(), particles_.cend(),
                [=, &particles](
                    const std::shared_ptr<mpm::ParticleBase<Tdim>>& particle) {
                  // If particle is not found in mesh add to a list of particles
                  if (!this->locate_particle_cells(particle))
                    particles.emplace_back(particle);
                });

  return particles;
}

//! Locate particles in a cell
template <unsigned Tdim>
bool mpm::Mesh<Tdim>::locate_particle_cells(
    const std::shared_ptr<mpm::ParticleBase<Tdim>>& particle) {
  // Check the current cell if it is not invalid
  if (particle->cell_id() != std::numeric_limits<mpm::Index>::max()) {
    // If a cell id is present, but not a cell locate the cell from map
    if (!particle->cell_ptr())
      particle->assign_cell(map_cells_[particle->cell_id()]);
    if (particle->compute_reference_location()) return true;

    // Check if material point is in any of its nearest neighbours
    const auto neighbours = map_cells_[particle->cell_id()]->neighbours();
    Eigen::Matrix<double, Tdim, 1> xi;
    Eigen::Matrix<double, Tdim, 1> coordinates = particle->coordinates();
    for (auto neighbour : neighbours) {
      if (map_cells_[neighbour]->is_point_in_cell(coordinates, &xi)) {
        particle->assign_cell_xi(map_cells_[neighbour], xi);
        return true;
      }
    }
  }

  bool status = false;
  tbb::parallel_for_each(
      cells_.cbegin(), cells_.cend(),
      [=, &status](const std::shared_ptr<mpm::Cell<Tdim>>& cell) {
        // Check if particle is already found, if so don't run for other cells
        // Check if co-ordinates is within the cell, if true
        // add particle to cell
        Eigen::Matrix<double, Tdim, 1> xi;
        if (!status && cell->is_point_in_cell(particle->coordinates(), &xi)) {
          particle->assign_cell_xi(cell, xi);
          status = true;
        }
      });

  return status;
}

//! Iterate over particles
template <unsigned Tdim>
template <typename Toper>
void mpm::Mesh<Tdim>::iterate_over_particles(Toper oper) {
  tbb::parallel_for(
      tbb::blocked_range<int>(size_t(0), size_t(particles_.size()),
                              tbb_grain_size_),
      [&](const tbb::blocked_range<int>& range) {
        for (int i = range.begin(); i != range.end(); ++i) oper(particles_[i]);
      },
      tbb::simple_partitioner());
}

//! Iterate over particle set
template <unsigned Tdim>
template <typename Toper>
void mpm::Mesh<Tdim>::iterate_over_particle_set(int set_id, Toper oper) {
  // If set id is -1, use all particles
  if (set_id == -1) {
    tbb::parallel_for(
        tbb::blocked_range<int>(size_t(0), size_t(particles_.size()),
                                tbb_grain_size_),
        [&](const tbb::blocked_range<int>& range) {
          for (int i = range.begin(); i != range.end(); ++i)
            oper(particles_[i]);
        },
        tbb::simple_partitioner());
  } else {
    // Iterate over the particle set
    auto set = particle_sets_.at(set_id);
    tbb::parallel_for(
        tbb::blocked_range<int>(size_t(0), size_t(set.size()), tbb_grain_size_),
        [&](const tbb::blocked_range<int>& range) {
          for (int i = range.begin(); i != range.end(); ++i) {
            unsigned id = set[i];
            if (map_particles_.find(id) != map_particles_.end())
              oper(map_particles_[id]);
          }
        },
        tbb::simple_partitioner());
  }
}

//! Add a neighbour mesh, using the local id of the mesh and a mesh pointer
template <unsigned Tdim>
bool mpm::Mesh<Tdim>::add_neighbour(
    unsigned local_id, const std::shared_ptr<mpm::Mesh<Tdim>>& mesh) {
  bool insertion_status = false;
  try {
    // If the mesh id is not the current mesh id
    if (mesh->id() != this->id()) {
      insertion_status = neighbour_meshes_.insert(local_id, mesh);
    } else {
      throw std::runtime_error("Invalid local id of a mesh neighbour");
    }
  } catch (std::exception& exception) {
    console_->error("{} #{}: {}\n", __FILE__, __LINE__, exception.what());
  }
  return insertion_status;
}

//! Return particle coordinates
template <unsigned Tdim>
std::vector<Eigen::Matrix<double, 3, 1>>
    mpm::Mesh<Tdim>::particle_coordinates() {
  std::vector<Eigen::Matrix<double, 3, 1>> particle_coordinates;
  for (auto pitr = particles_.cbegin(); pitr != particles_.cend(); ++pitr) {
    Eigen::Vector3d coordinates;
    coordinates.setZero();
    auto pcoords = (*pitr)->coordinates();
    // Fill coordinates to the size of dimensions
    for (unsigned i = 0; i < Tdim; ++i) coordinates(i) = pcoords(i);
    particle_coordinates.emplace_back(coordinates);
  }
  return particle_coordinates;
}

//! Return particle tensor data
template <unsigned Tdim>
template <unsigned Tsize>
std::vector<Eigen::Matrix<double, Tsize, 1>>
    mpm::Mesh<Tdim>::particles_tensor_data(const std::string& attribute) {
  std::vector<Eigen::Matrix<double, Tsize, 1>> tensor_data;
  try {
    // Iterate over particles
    for (auto pitr = particles_.cbegin(); pitr != particles_.cend(); ++pitr) {
      Eigen::Matrix<double, Tsize, 1> data;
      data.setZero();
      auto pdata = (*pitr)->tensor_data(attribute);
      // Fill stresses to the size of dimensions
      for (unsigned i = 0; i < pdata.size(); ++i) data(i) = pdata(i);

      // Add to a tensor of data
      tensor_data.emplace_back(data);
    }
  } catch (std::exception& exception) {
    console_->error("{} #{}: {} {}\n", __FILE__, __LINE__, exception.what(),
                    attribute);
    tensor_data.clear();
  }
  return tensor_data;
}

//! Return particle scalar data
template <unsigned Tdim>
std::vector<double> mpm::Mesh<Tdim>::particles_statevars_data(
    const std::string& attribute) {
  std::vector<double> scalar_data;
  scalar_data.reserve(particles_.size());
  // Iterate over particles and add scalar value to data
  for (auto pitr = particles_.cbegin(); pitr != particles_.cend(); ++pitr)
    scalar_data.emplace_back((*pitr)->state_variable(attribute));
  return scalar_data;
}

//! Assign particles volumes
template <unsigned Tdim>
bool mpm::Mesh<Tdim>::assign_particles_volumes(
    const std::vector<std::tuple<mpm::Index, double>>& particle_volumes) {
  bool status = true;
  const unsigned phase = 0;
  try {
    if (!particles_.size())
      throw std::runtime_error(
          "No particles have been assigned in mesh, cannot assign volume");

    for (const auto& particle_volume : particle_volumes) {
      // Particle id
      mpm::Index pid = std::get<0>(particle_volume);
      // Volume
      double volume = std::get<1>(particle_volume);

      if (map_particles_.find(pid) != map_particles_.end())
        status = map_particles_[pid]->assign_volume(volume);

      if (!status)
        throw std::runtime_error("Cannot assign invalid particle volume");
    }
  } catch (std::exception& exception) {
    console_->error("{} #{}: {}\n", __FILE__, __LINE__, exception.what());
    status = false;
  }
  return status;
}

//! Compute and assign rotation matrix to nodes
template <unsigned Tdim>
bool mpm::Mesh<Tdim>::compute_nodal_rotation_matrices(
    const std::map<mpm::Index, Eigen::Matrix<double, Tdim, 1>>& euler_angles) {
  bool status = false;
  try {
    if (!nodes_.size())
      throw std::runtime_error(
          "No nodes have been assigned in mesh, cannot assign rotation "
          "matrix");

    // Loop through nodal_euler_angles of different nodes
    for (const auto& nodal_euler_angles : euler_angles) {
      // Node id
      mpm::Index nid = nodal_euler_angles.first;
      // Euler angles
      Eigen::Matrix<double, Tdim, 1> angles = nodal_euler_angles.second;
      // Compute rotation matrix
      const auto rotation_matrix = mpm::geometry::rotation_matrix(angles);

      // Apply rotation matrix to nodes
      map_nodes_[nid]->assign_rotation_matrix(rotation_matrix);
      status = true;
    }
  } catch (std::exception& exception) {
    console_->error("{} #{}: {}\n", __FILE__, __LINE__, exception.what());
    status = false;
  }
  return status;
}

//! Create particle tractions
template <unsigned Tdim>
bool mpm::Mesh<Tdim>::create_particles_tractions(
    const std::shared_ptr<FunctionBase>& mfunction, int set_id, unsigned dir,
    double traction) {
  bool status = true;
  try {
    if (set_id == -1 || particle_sets_.find(set_id) != particle_sets_.end())
      // Create a particle traction load
      particle_tractions_.emplace_back(
          std::make_shared<mpm::Traction>(set_id, mfunction, dir, traction));
    else
      throw std::runtime_error("No particle set found to assign traction");

  } catch (std::exception& exception) {
    console_->error("{} #{}: {}\n", __FILE__, __LINE__, exception.what());
    status = false;
  }
  return status;
}

//! Apply particle tractions
template <unsigned Tdim>
void mpm::Mesh<Tdim>::apply_traction_on_particles(double current_time) {
  // Iterate over all particle tractions
  for (const auto& ptraction : particle_tractions_) {
    int set_id = ptraction->setid();
    unsigned dir = ptraction->dir();
    double traction = ptraction->traction(current_time);
    this->iterate_over_particle_set(
        set_id, std::bind(&mpm::ParticleBase<Tdim>::assign_traction,
                          std::placeholders::_1, dir, traction));
  }
  if (!particle_tractions_.empty()) {
    this->iterate_over_particles(std::bind(
        &mpm::ParticleBase<Tdim>::map_traction_force, std::placeholders::_1));
  }
}

//! Create particle velocity constraints
template <unsigned Tdim>
bool mpm::Mesh<Tdim>::create_particle_velocity_constraint(
    int set_id, const std::shared_ptr<mpm::VelocityConstraint>& constraint) {
  bool status = true;
  try {
    if (set_id == -1 || particle_sets_.find(set_id) != particle_sets_.end()) {
      // Create a particle velocity constraint
      if (constraint->dir() < Tdim)
        particle_velocity_constraints_.emplace_back(constraint);
      else
        throw std::runtime_error("Invalid direction of velocity constraint");
    } else
      throw std::runtime_error(
          "No particle set found to assign velocity constraint");

  } catch (std::exception& exception) {
    console_->error("{} #{}: {}\n", __FILE__, __LINE__, exception.what());
    status = false;
  }
  return status;
}

//! Apply particle tractions
template <unsigned Tdim>
void mpm::Mesh<Tdim>::apply_particle_velocity_constraints() {
  // Iterate over all particle velocity constraints
  for (const auto& pvelocity : particle_velocity_constraints_) {
    // If set id is -1, use all particles
    int set_id = pvelocity->setid();
    unsigned dir = pvelocity->dir();
    double velocity = pvelocity->velocity();

    this->iterate_over_particle_set(
        set_id,
        std::bind(&mpm::ParticleBase<Tdim>::apply_particle_velocity_constraints,
                  std::placeholders::_1, dir, velocity));
  }
}

//! Assign node tractions
template <unsigned Tdim>
bool mpm::Mesh<Tdim>::assign_nodal_concentrated_forces(
    const std::shared_ptr<FunctionBase>& mfunction, int set_id, unsigned dir,
    double concentrated_force) {
  bool status = true;
  // TODO: Remove phase
  const unsigned phase = 0;
  try {
    if (!nodes_.size())
      throw std::runtime_error(
          "No nodes have been assigned in mesh, cannot assign concentrated "
          "force");

    // Set id of -1, is all nodes
    Vector<NodeBase<Tdim>> nodes =
        (set_id == -1) ? this->nodes_ : node_sets_.at(set_id);

    tbb::parallel_for(
        tbb::blocked_range<int>(size_t(0), size_t(nodes.size()),
                                tbb_grain_size_),
        [&](const tbb::blocked_range<int>& range) {
          for (int i = range.begin(); i != range.end(); ++i) {
            if (!nodes[i]->assign_concentrated_force(
                    phase, dir, concentrated_force, mfunction))
              throw std::runtime_error("Setting concentrated force failed");
          }
        },
        tbb::simple_partitioner());

  } catch (std::exception& exception) {
    console_->error("{} #{}: {}\n", __FILE__, __LINE__, exception.what());
    status = false;
  }
  return status;
}

//! Assign particle stresses
template <unsigned Tdim>
bool mpm::Mesh<Tdim>::assign_particles_stresses(
    const std::vector<Eigen::Matrix<double, 6, 1>>& particle_stresses) {
  bool status = true;
  // TODO: Remove phase
  const unsigned phase = 0;
  try {
    if (!particles_.size())
      throw std::runtime_error(
          "No particles have been assigned in mesh, cannot assign stresses");

    if (particles_.size() != particle_stresses.size())
      throw std::runtime_error(
          "Number of particles in mesh and initial stresses don't match");

    unsigned i = 0;
    for (auto pitr = particles_.cbegin(); pitr != particles_.cend(); ++pitr) {
      (*pitr)->initial_stress(particle_stresses.at(i));
      ++i;
    }
  } catch (std::exception& exception) {
    console_->error("{} #{}: {}\n", __FILE__, __LINE__, exception.what());
    status = false;
  }
  return status;
}

//! Assign particle cells
template <unsigned Tdim>
bool mpm::Mesh<Tdim>::assign_particles_cells(
    const std::vector<std::array<mpm::Index, 2>>& particles_cells) {
  bool status = true;
  try {
    if (!particles_.size())
      throw std::runtime_error(
          "No particles have been assigned in mesh, cannot assign cells");
    for (const auto& particle_cell : particles_cells) {
      // Particle id
      mpm::Index pid = particle_cell[0];
      // Cell id
      mpm::Index cid = particle_cell[1];

      map_particles_[pid]->assign_cell_id(cid);
    }
  } catch (std::exception& exception) {
    console_->error("{} #{}: {}\n", __FILE__, __LINE__, exception.what());
    status = false;
  }
  return status;
}

//! Return particle cells
template <unsigned Tdim>
std::vector<std::array<mpm::Index, 2>> mpm::Mesh<Tdim>::particles_cells()
    const {
  std::vector<std::array<mpm::Index, 2>> particles_cells;
  try {
    if (!particles_.size())
      throw std::runtime_error(
          "No particles have been assigned in mesh, cannot write cells");
    for (auto pitr = particles_.cbegin(); pitr != particles_.cend(); ++pitr) {
      if ((*pitr)->cell_id() != std::numeric_limits<mpm::Index>::max())
        particles_cells.emplace_back(
            std::array<mpm::Index, 2>({(*pitr)->id(), (*pitr)->cell_id()}));
    }
  } catch (std::exception& exception) {
    console_->error("{} #{}: {}\n", __FILE__, __LINE__, exception.what());
    particles_cells.clear();
  }
  return particles_cells;
}

//! Write particles to HDF5
template <unsigned Tdim>
bool mpm::Mesh<Tdim>::write_particles_hdf5(unsigned phase,
                                           const std::string& filename) {
  const unsigned nparticles = this->nparticles();

  std::vector<HDF5Particle> particle_data;  // = new HDF5Particle[nparticles];
  particle_data.reserve(nparticles);

  for (auto pitr = particles_.cbegin(); pitr != particles_.cend(); ++pitr)
    particle_data.emplace_back((*pitr)->hdf5());

  // Calculate the size and the offsets of our struct members in memory
  const hsize_t NRECORDS = nparticles;

  const hsize_t NFIELDS = mpm::hdf5::particle::NFIELDS;

  hid_t string_type;
  hid_t file_id;
  hsize_t chunk_size = 10000;
  int* fill_data = NULL;
  int compress = 0;

  // Create a new file using default properties.
  file_id =
      H5Fcreate(filename.c_str(), H5F_ACC_TRUNC, H5P_DEFAULT, H5P_DEFAULT);

  // make a table
  H5TBmake_table(
      "Table Title", file_id, "table", NFIELDS, NRECORDS,
      mpm::hdf5::particle::dst_size, mpm::hdf5::particle::field_names,
      mpm::hdf5::particle::dst_offset, mpm::hdf5::particle::field_type,
      chunk_size, fill_data, compress, particle_data.data());

  H5Fclose(file_id);
  return true;
}

//! Write particles to HDF5
template <unsigned Tdim>
bool mpm::Mesh<Tdim>::read_particles_hdf5(unsigned phase,
                                          const std::string& filename) {

  // Create a new file using default properties.
  hid_t file_id = H5Fopen(filename.c_str(), H5F_ACC_RDONLY, H5P_DEFAULT);
  // Throw an error if file can't be found
  if (file_id < 0) throw std::runtime_error("HDF5 particle file is not found");

  // Calculate the size and the offsets of our struct members in memory
  const unsigned nparticles = this->nparticles();
  const hsize_t NRECORDS = nparticles;

  const hsize_t NFIELDS = mpm::hdf5::particle::NFIELDS;

  std::vector<HDF5Particle> dst_buf;
  dst_buf.reserve(nparticles);
  // Read the table
  H5TBread_table(file_id, "table", mpm::hdf5::particle::dst_size,
                 mpm::hdf5::particle::dst_offset,
                 mpm::hdf5::particle::dst_sizes, dst_buf.data());

  unsigned i = 0;
  for (auto pitr = particles_.cbegin(); pitr != particles_.cend(); ++pitr) {
    HDF5Particle particle = dst_buf[i];
    // Get particle's material from list of materials
    auto material = materials_.at(particle.material_id);
    // Initialise particle with HDF5 data
    (*pitr)->initialise_particle(particle, material);
    ++i;
  }
  // close the file
  H5Fclose(file_id);
  return true;
}

//! Write particles to HDF5
template <unsigned Tdim>
std::vector<mpm::HDF5Particle> mpm::Mesh<Tdim>::particles_hdf5() const {
  const unsigned nparticles = this->nparticles();

  std::vector<mpm::HDF5Particle> particles_hdf5;
  particles_hdf5.reserve(nparticles);

  for (auto pitr = particles_.cbegin(); pitr != particles_.cend(); ++pitr)
    particles_hdf5.emplace_back((*pitr)->hdf5());

  return particles_hdf5;
}

//! Nodal coordinates
template <unsigned Tdim>
std::vector<Eigen::Matrix<double, 3, 1>> mpm::Mesh<Tdim>::nodal_coordinates()
    const {

  // Nodal coordinates
  std::vector<Eigen::Matrix<double, 3, 1>> coordinates;
  coordinates.reserve(nodes_.size());

  try {
    if (nodes_.size() == 0)
      throw std::runtime_error("No nodes have been initialised!");

    // Fill nodal coordinates
    for (auto nitr = nodes_.cbegin(); nitr != nodes_.cend(); ++nitr) {
      // initialise coordinates
      Eigen::Matrix<double, 3, 1> node;
      node.setZero();
      auto coords = (*nitr)->coordinates();

      for (unsigned i = 0; i < coords.size(); ++i) node(i) = coords(i);

      coordinates.emplace_back(node);
    }
  } catch (std::exception& exception) {
    console_->error("{} #{}: {}\n", __FILE__, __LINE__, exception.what());
    coordinates.clear();
  }
  return coordinates;
}

//! Cell node pairs
template <unsigned Tdim>
std::vector<std::array<mpm::Index, 2>> mpm::Mesh<Tdim>::node_pairs() const {
  // Vector of node_pairs
  std::vector<std::array<mpm::Index, 2>> node_pairs;

  try {
    if (cells_.size() == 0)
      throw std::runtime_error("No cells have been initialised!");

    for (auto citr = cells_.cbegin(); citr != cells_.cend(); ++citr) {
      const auto pairs = (*citr)->side_node_pairs();
      node_pairs.insert(std::end(node_pairs), std::begin(pairs),
                        std::end(pairs));
    }

  } catch (std::exception& exception) {
    console_->error("{} #{}: {}\n", __FILE__, __LINE__, exception.what());
    node_pairs.clear();
  }
  return node_pairs;
}

//! Create map of container of particles in sets
template <unsigned Tdim>
bool mpm::Mesh<Tdim>::create_particle_sets(
    const tsl::robin_map<mpm::Index, std::vector<mpm::Index>>& particle_sets,
    bool check_duplicates) {
  bool status = false;
  try {
    // Create container for each particle set
    for (auto sitr = particle_sets.begin(); sitr != particle_sets.end();
         ++sitr) {
      // Create a container for the set
      tbb::concurrent_vector<mpm::Index> particles((sitr->second).begin(),
                                                   (sitr->second).end());

      // Create the map of the container
      status =
          this->particle_sets_
              .insert(std::pair<mpm::Index, tbb::concurrent_vector<mpm::Index>>(
                  sitr->first, particles))
              .second;
    }
  } catch (std::exception& exception) {
    console_->error("{} #{}: {}\n", __FILE__, __LINE__, exception.what());
  }
  return status;
}

//! Create map of container of nodes in sets
template <unsigned Tdim>
bool mpm::Mesh<Tdim>::create_node_sets(
    const tsl::robin_map<mpm::Index, std::vector<mpm::Index>>& node_sets,
    bool check_duplicates) {
  bool status = false;
  try {
    // Create container for each node set
    for (auto sitr = node_sets.begin(); sitr != node_sets.end(); ++sitr) {
      // Create a vector for the set
      Vector<NodeBase<Tdim>> nodes;
      // Reserve the size of the container
      nodes.reserve((sitr->second).size());
      // Add nodes to the container
      for (auto pid : sitr->second) {
        bool insertion_status = nodes.add(map_nodes_[pid], check_duplicates);
      }

      // Create the map of the vector
      status = this->node_sets_
                   .insert(std::pair<mpm::Index, Vector<NodeBase<Tdim>>>(
                       sitr->first, nodes))
                   .second;
    }
  } catch (std::exception& exception) {
    console_->error("{} #{}: {}\n", __FILE__, __LINE__, exception.what());
  }
  return status;
}

// Return cells
template <unsigned Tdim>
mpm::Vector<mpm::Cell<Tdim>> mpm::Mesh<Tdim>::cells() {
  return this->cells_;
}

//! Create map of container of cells in sets
template <unsigned Tdim>
bool mpm::Mesh<Tdim>::create_cell_sets(
    const tsl::robin_map<mpm::Index, std::vector<mpm::Index>>& cell_sets,
    bool check_duplicates) {
  bool status = false;
  try {
    // Create container for each cell set
    for (auto sitr = cell_sets.begin(); sitr != cell_sets.end(); ++sitr) {
      // Create a container for the set
      Vector<Cell<Tdim>> cells;
      // Reserve the size of the container
      cells.reserve((sitr->second).size());
      // Add cells to the container
      for (auto pid : sitr->second) {
        bool insertion_status = cells.add(map_cells_[pid], check_duplicates);
      }

      // Create the map of the container
      status = this->cell_sets_
                   .insert(std::pair<mpm::Index, Vector<Cell<Tdim>>>(
                       sitr->first, cells))
                   .second;
    }
  } catch (std::exception& exception) {
    console_->error("{} #{}: {}\n", __FILE__, __LINE__, exception.what());
  }
  return status;
}

//! return particle_ptr
template <unsigned Tdim>
std::map<mpm::Index, mpm::Index>* mpm::Mesh<Tdim>::particles_cell_ids() {
  return &(this->particles_cell_ids_);
}

//! Generate particles
template <unsigned Tdim>
bool mpm::Mesh<Tdim>::generate_particles(const std::shared_ptr<mpm::IO>& io,
                                         const Json& generator) {
  bool status = true;
  try {
    // Particle generator
    const auto generator_type = generator["type"].template get<std::string>();

    // Generate particles from file
    if (generator_type == "file") {
      // Particle set id
      unsigned pset_id = generator["pset_id"].template get<unsigned>();
      status = this->read_particles_file(io, generator, pset_id);
    }

    // Generate material points at the Gauss location in all cells
    else if (generator_type == "gauss") {
      // Number of particles per dir
      unsigned nparticles_dir =
          generator["nparticles_per_dir"].template get<unsigned>();
      // Particle type
      auto particle_type =
          generator["particle_type"].template get<std::string>();
      // Material id
      unsigned material_id = generator["material_id"].template get<unsigned>();
      // Cell set id
      int cset_id = generator["cset_id"].template get<int>();
      // Particle set id
      unsigned pset_id = generator["pset_id"].template get<unsigned>();
      status = this->generate_material_points(nparticles_dir, particle_type,
                                              material_id, cset_id, pset_id);
    }

    // Generate material points at the Gauss location in all cells
    else if (generator_type == "inject") {
      mpm::Injection inject;
      // Number of particles per dir
      inject.nparticles_dir =
          generator["nparticles_per_dir"].template get<unsigned>();
      // Particle type
      inject.particle_type =
          generator["particle_type"].template get<std::string>();
      // Material id
      inject.material_id = generator["material_id"].template get<unsigned>();
      // Cell set id
      inject.cell_set_id = generator["cset_id"].template get<int>();
      // Duration of injection
      if (generator.contains("duration") && generator["duration"].is_array() &&
          generator["duration"].size() == 2) {
        inject.start_time = generator["duration"].at(0);
        inject.end_time = generator["duration"].at(1);
      }

      // Velocity
      inject.velocity.resize(Tdim, 0.);
      if (generator["velocity"].is_array() &&
          generator["velocity"].size() == Tdim) {
        for (unsigned i = 0; i < Tdim; ++i)
          inject.velocity[i] = generator["velocity"].at(i);
      }
      // Add to particle injections
      particle_injections_.emplace_back(inject);
    }

    else
      throw std::runtime_error(
          "Particle generator type is not properly specified");

  } catch (std::exception& exception) {
    console_->error("{}: #{} Generating particle failed", __FILE__, __LINE__);
    status = false;
  }
  return status;
}

//! Generate particles
template <unsigned Tdim>
void mpm::Mesh<Tdim>::inject_particles(double current_time) {
  int mpi_rank = 0;
#ifdef USE_MPI
  MPI_Comm_rank(MPI_COMM_WORLD, &mpi_rank);
#endif
  // Container of new injected particles
  std::vector<std::shared_ptr<ParticleBase<Tdim>>> injected_particles;
  // Iterate over all injection cells
  for (auto injection : particle_injections_) {
    unsigned pid = this->nparticles();
    bool checks = false;
    // Get material
    auto material = materials_.at(injection.material_id);
    // Check if duration is within the current time
    if (injection.start_time <= current_time &&
        injection.end_time > current_time) {
      // If set id is -1, use all cells
      auto cset = (injection.cell_set_id == -1)
                      ? this->cells_
                      : cell_sets_.at(injection.cell_set_id);
      // Iterate over each cell to generate points
      for (auto citr = cset.cbegin(); citr != cset.cend(); ++citr) {
        if ((*citr)->rank() == mpi_rank && (*citr)->nparticles() == 0) {
          // Assign quadratures based on number of particles
          (*citr)->assign_quadrature(injection.nparticles_dir);

          // Genereate particles at the Gauss points
          const auto cpoints = (*citr)->generate_points();
          // Iterate over each coordinate to generate material points
          for (const auto& coordinates : cpoints) {
            // Create particle
            auto particle =
                Factory<mpm::ParticleBase<Tdim>, mpm::Index,
                        const Eigen::Matrix<double, Tdim, 1>&>::instance()
                    ->create(injection.particle_type,
                             static_cast<mpm::Index>(pid), coordinates);

            // particle velocity
            Eigen::Matrix<double, Tdim, 1> pvelocity(injection.velocity.data());
            particle->assign_velocity(pvelocity);

            // Add particle to mesh
            unsigned status = this->add_particle(particle, checks);
            if (status) {
              map_particles_[pid]->assign_cell(*citr);
              map_particles_[pid]->assign_material(material);
              ++pid;
              injected_particles.emplace_back(particle);
            }
          }
        }
      }
    }
    for (auto particle : injected_particles) {
      particle->compute_volume();
      particle->compute_mass();
    }
  }
}

// Read particles file
template <unsigned Tdim>
bool mpm::Mesh<Tdim>::read_particles_file(const std::shared_ptr<mpm::IO>& io,
                                          const Json& generator,
                                          unsigned pset_id) {
  // Particle type
  auto particle_type = generator["particle_type"].template get<std::string>();

  // File location
  auto file_loc =
      io->file_name(generator["location"].template get<std::string>());

  // Check duplicates
  bool check_duplicates = generator["check_duplicates"].template get<bool>();

  // Material id
  unsigned material_id = generator["material_id"].template get<unsigned>();

  const std::string reader = generator["io_type"].template get<std::string>();

  // Create a particle reader
  auto particle_io = Factory<mpm::IOMesh<Tdim>>::instance()->create(reader);

  // Get coordinates
  auto coords = particle_io->read_particles(file_loc);

  // Create particles from coordinates
  bool status = this->create_particles(particle_type, coords, material_id,
                                       pset_id, check_duplicates);

  if (!status) throw std::runtime_error("Addition of particles to mesh failed");

  return status;
}

//! Assign nodal concentrated force
template <unsigned Tdim>
bool mpm::Mesh<Tdim>::assign_nodal_concentrated_forces(
    const std::vector<std::tuple<mpm::Index, unsigned, double>>& nodal_forces) {
  bool status = true;
  // TODO: Remove phase
  const unsigned phase = 0;
  try {
    if (!nodes_.size())
      throw std::runtime_error(
          "No nodes have been assigned in mesh, cannot assign traction");
    for (const auto& nodal_force : nodal_forces) {
      // Node id
      mpm::Index pid = std::get<0>(nodal_force);
      // Direction
      unsigned dir = std::get<1>(nodal_force);
      // Force
      double force = std::get<2>(nodal_force);

      if (map_nodes_.find(pid) != map_nodes_.end())
        status = map_nodes_[pid]->assign_concentrated_force(phase, dir, force,
                                                            nullptr);

      if (!status) throw std::runtime_error("Force is invalid for node");
    }
  } catch (std::exception& exception) {
    console_->error("{} #{}: {}\n", __FILE__, __LINE__, exception.what());
    status = false;
  }
  return status;
<<<<<<< HEAD
}

//! Assign velocity constraints to nodes
template <unsigned Tdim>
bool mpm::Mesh<Tdim>::assign_nodal_velocity_constraints(
    const std::vector<std::tuple<mpm::Index, unsigned, double>>&
        velocity_constraints) {
  bool status = false;
  try {
    if (!nodes_.size())
      throw std::runtime_error(
          "No nodes have been assigned in mesh, cannot assign velocity "
          "constraints");

    for (const auto& velocity_constraint : velocity_constraints) {
      // Node id
      mpm::Index nid = std::get<0>(velocity_constraint);
      // Direction
      unsigned dir = std::get<1>(velocity_constraint);
      // Velocity
      double velocity = std::get<2>(velocity_constraint);

      // Apply constraint
      status = map_nodes_[nid]->assign_velocity_constraint(dir, velocity);

      if (!status)
        throw std::runtime_error("Node or velocity constraint is invalid");
    }
  } catch (std::exception& exception) {
    console_->error("{} #{}: {}\n", __FILE__, __LINE__, exception.what());
    status = false;
  }
  return status;
}

//! Assign friction constraints to nodes
template <unsigned Tdim>
bool mpm::Mesh<Tdim>::assign_nodal_friction_constraints(
    const std::vector<std::tuple<mpm::Index, unsigned, int, double>>&
        friction_constraints) {
  bool status = false;
  try {
    if (!nodes_.size())
      throw std::runtime_error(
          "No nodes have been assigned in mesh, cannot assign friction "
          "constraints");

    for (const auto& friction_constraint : friction_constraints) {
      // Node id
      mpm::Index nid = std::get<0>(friction_constraint);
      // Direction
      unsigned dir = std::get<1>(friction_constraint);
      // Sign
      int sign = std::get<2>(friction_constraint);
      // Friction
      double friction = std::get<3>(friction_constraint);

      // Apply constraint
      status = map_nodes_[nid]->assign_friction_constraint(dir, sign, friction);

      if (!status)
        throw std::runtime_error("Node or friction constraint is invalid");
    }
  } catch (std::exception& exception) {
    console_->error("{} #{}: {}\n", __FILE__, __LINE__, exception.what());
    status = false;
  }
  return status;
}

//! Assign nodal velocity constraints
template <unsigned Tdim>
bool mpm::Mesh<Tdim>::initialise_nodal_properties() {
  bool status = true;
  // Initialise the shared pointer to nodal properties
  nodal_properties_ = std::make_shared<mpm::NodalProperties>();
  try {
    // Create pool data for each property in the nodal properties struct
    // object. Properties must be named in the plural form
    nodal_properties_->create_property("masses", nodes_.size(),
                                       materials_.size());
    nodal_properties_->create_property("momenta", nodes_.size() * Tdim,
                                       materials_.size());

    // Iterate over all nodes to initialise the property handle in each node
    // and assign its node id as the prop id in the nodal property data pool
    for (auto nitr = nodes_.cbegin(); nitr != nodes_.cend(); ++nitr)
      (*nitr)->initialise_property_handle((*nitr)->id(), nodal_properties_);

  } catch (std::exception& exception) {
    console_->error("{} #{}: {}\n", __FILE__, __LINE__, exception.what());
    status = false;
  }
  return status;
=======
>>>>>>> 930dafe2
}<|MERGE_RESOLUTION|>--- conflicted
+++ resolved
@@ -1744,75 +1744,6 @@
     status = false;
   }
   return status;
-<<<<<<< HEAD
-}
-
-//! Assign velocity constraints to nodes
-template <unsigned Tdim>
-bool mpm::Mesh<Tdim>::assign_nodal_velocity_constraints(
-    const std::vector<std::tuple<mpm::Index, unsigned, double>>&
-        velocity_constraints) {
-  bool status = false;
-  try {
-    if (!nodes_.size())
-      throw std::runtime_error(
-          "No nodes have been assigned in mesh, cannot assign velocity "
-          "constraints");
-
-    for (const auto& velocity_constraint : velocity_constraints) {
-      // Node id
-      mpm::Index nid = std::get<0>(velocity_constraint);
-      // Direction
-      unsigned dir = std::get<1>(velocity_constraint);
-      // Velocity
-      double velocity = std::get<2>(velocity_constraint);
-
-      // Apply constraint
-      status = map_nodes_[nid]->assign_velocity_constraint(dir, velocity);
-
-      if (!status)
-        throw std::runtime_error("Node or velocity constraint is invalid");
-    }
-  } catch (std::exception& exception) {
-    console_->error("{} #{}: {}\n", __FILE__, __LINE__, exception.what());
-    status = false;
-  }
-  return status;
-}
-
-//! Assign friction constraints to nodes
-template <unsigned Tdim>
-bool mpm::Mesh<Tdim>::assign_nodal_friction_constraints(
-    const std::vector<std::tuple<mpm::Index, unsigned, int, double>>&
-        friction_constraints) {
-  bool status = false;
-  try {
-    if (!nodes_.size())
-      throw std::runtime_error(
-          "No nodes have been assigned in mesh, cannot assign friction "
-          "constraints");
-
-    for (const auto& friction_constraint : friction_constraints) {
-      // Node id
-      mpm::Index nid = std::get<0>(friction_constraint);
-      // Direction
-      unsigned dir = std::get<1>(friction_constraint);
-      // Sign
-      int sign = std::get<2>(friction_constraint);
-      // Friction
-      double friction = std::get<3>(friction_constraint);
-
-      // Apply constraint
-      status = map_nodes_[nid]->assign_friction_constraint(dir, sign, friction);
-
-      if (!status)
-        throw std::runtime_error("Node or friction constraint is invalid");
-    }
-  } catch (std::exception& exception) {
-    console_->error("{} #{}: {}\n", __FILE__, __LINE__, exception.what());
-    status = false;
-  }
-  return status;
 }
 
 //! Assign nodal velocity constraints
@@ -1839,6 +1770,4 @@
     status = false;
   }
   return status;
-=======
->>>>>>> 930dafe2
 }