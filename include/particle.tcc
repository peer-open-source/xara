//! Construct a particle with id and coordinates
template <unsigned Tdim, unsigned Tnphases>
mpm::Particle<Tdim, Tnphases>::Particle(Index id, const VectorDim& coord)
    : mpm::ParticleBase<Tdim>(id, coord) {
  this->initialise();
  cell_ = nullptr;
  material_.clear();
  //! Logger
  std::string logger =
      "particle" + std::to_string(Tdim) + "d::" + std::to_string(id);
  console_ = std::make_unique<spdlog::logger>(logger, mpm::stdout_sink);
}

//! Construct a particle with id, coordinates and status
template <unsigned Tdim, unsigned Tnphases>
mpm::Particle<Tdim, Tnphases>::Particle(Index id, const VectorDim& coord,
                                        bool status)
    : mpm::ParticleBase<Tdim>(id, coord, status) {
  this->initialise();
  cell_ = nullptr;
  material_.clear();
  //! Logger
  std::string logger =
      "particle" + std::to_string(Tdim) + "d::" + std::to_string(id);
  console_ = std::make_unique<spdlog::logger>(logger, mpm::stdout_sink);
}

//! Initialise particle data from HDF5
template <unsigned Tdim, unsigned Tnphases>
bool mpm::Particle<Tdim, Tnphases>::initialise_particle(
    const HDF5Particle& particle) {

  // TODO: Set phase
  const unsigned phase = 0;

  // Assign id
  this->id_ = particle.id;
  // Mass
  this->mass_(phase) = particle.mass;
  // Volume
  this->assign_volume(phase, particle.volume);
  // Set local size of particle
  Eigen::Vector3d psize;
  psize << particle.nsize_x, particle.nsize_y, particle.nsize_z;
  // Initialise particle size
  for (unsigned i = 0; i < Tdim; ++i) this->natural_size_(i) = psize(i);

  // Coordinates
  Eigen::Vector3d coordinates;
  coordinates << particle.coord_x, particle.coord_y, particle.coord_z;
  // Initialise coordinates
  for (unsigned i = 0; i < Tdim; ++i)
    this->coordinates_(i, phase) = coordinates(i);

  // Velocity
  Eigen::Vector3d velocity;
  velocity << particle.velocity_x, particle.velocity_y, particle.velocity_z;
  // Initialise velocity
  for (unsigned i = 0; i < Tdim; ++i) this->velocity_(i, phase) = velocity(i);

  // Stress
  this->stress_.col(phase) << particle.stress_xx, particle.stress_yy,
      particle.stress_zz, particle.tau_xy, particle.tau_yz, particle.tau_xz;

  // Strain
  this->strain_.col(phase) << particle.strain_xx, particle.strain_yy,
      particle.strain_zz, particle.gamma_xy, particle.gamma_yz,
      particle.gamma_xz;

  // Volumetric strain
  this->volumetric_strain_centroid_(phase) = particle.epsilon_v;

  // Status
  this->status_ = particle.status;

  // Cell id
  this->cell_id_ = particle.cell_id;
  this->cell_ = nullptr;
  return true;
}

// Initialise particle properties
template <unsigned Tdim, unsigned Tnphases>
void mpm::Particle<Tdim, Tnphases>::initialise() {
  displacement_.setZero();
  dstrain_.setZero();
  mass_.setZero();
  natural_size_.setZero();
  pressure_.setZero();
  set_traction_ = false;
  size_.setZero();
  strain_rate_.setZero();
  strain_.setZero();
  stress_.setZero();
  traction_.setZero();
  velocity_.setZero();
  volumetric_strain_centroid_.setZero();
<<<<<<< HEAD
  material_density_.fill(std::numeric_limits<double>::max());
  volume_fraction_.setOnes(1, Tnphases);
  phase_volume_.fill(std::numeric_limits<double>::max());
=======

  // Initialize vector data properties
  this->properties_["stresses"] = [&](unsigned phase) { return stress(phase); };
  this->properties_["strains"] = [&](unsigned phase) { return strain(phase); };
  this->properties_["velocities"] = [&](unsigned phase) {
    return velocity(phase);
  };
  this->properties_["displacements"] = [&](unsigned phase) {
    return displacement(phase);
  };
>>>>>>> b684f6ec
}

// Assign a cell to particle
template <unsigned Tdim, unsigned Tnphases>
bool mpm::Particle<Tdim, Tnphases>::assign_cell(
    const std::shared_ptr<Cell<Tdim>>& cellptr) {
  bool status = true;
  try {
    Eigen::Matrix<double, Tdim, 1> xi;
    // Assign cell to the new cell ptr, if point can be found in new cell
    if (cellptr->is_point_in_cell(this->coordinates_, &xi)) {
      // if a cell already exists remove particle from that cell
      if (cell_ != nullptr) cell_->remove_particle_id(this->id_);

      cell_ = cellptr;
      cell_id_ = cellptr->id();
      // Compute reference location of particle
      bool xi_status = this->compute_reference_location();
      if (!xi_status) return false;
      status = cell_->add_particle_id(this->id());
    } else {
      throw std::runtime_error("Point cannot be found in cell!");
    }
  } catch (std::exception& exception) {
    console_->error("{} #{}: {}\n", __FILE__, __LINE__, exception.what());
    status = false;
  }
  return status;
}

// Assign a cell to particle
template <unsigned Tdim, unsigned Tnphases>
bool mpm::Particle<Tdim, Tnphases>::assign_cell_xi(
    const std::shared_ptr<Cell<Tdim>>& cellptr,
    const Eigen::Matrix<double, Tdim, 1>& xi) {
  bool status = true;
  try {
    // Assign cell to the new cell ptr, if point can be found in new cell
    if (cellptr != nullptr) {
      // if a cell already exists remove particle from that cell
      if (cell_ != nullptr) cell_->remove_particle_id(this->id_);

      cell_ = cellptr;
      cell_id_ = cellptr->id();
      // Assign the reference location of particle
      bool xi_nan = false;

      // Check if point is within the cell
      for (unsigned i = 0; i < xi.size(); ++i)
        if (xi(i) < -1. || xi(i) > 1. || std::isnan(xi(i))) xi_nan = true;

      if (xi_nan == false)
        this->xi_ = xi;
      else
        return false;

      status = cell_->add_particle_id(this->id());
    } else {
      throw std::runtime_error("Point cannot be found in cell!");
    }
  } catch (std::exception& exception) {
    console_->error("{} #{}: {}\n", __FILE__, __LINE__, exception.what());
    status = false;
  }
  return status;
}

// Assign a cell id to particle
template <unsigned Tdim, unsigned Tnphases>
bool mpm::Particle<Tdim, Tnphases>::assign_cell_id(mpm::Index id) {
  bool status = false;
  try {
    // if a cell ptr is null
    if (cell_ == nullptr && id != std::numeric_limits<Index>::max()) {
      cell_id_ = id;
      status = true;
    } else {
      throw std::runtime_error("Invalid cell id or cell is already assigned!");
    }
  } catch (std::exception& exception) {
    console_->error("{} #{}: {}\n", __FILE__, __LINE__, exception.what());
    status = false;
  }
  return status;
}

// Remove cell for the particle
template <unsigned Tdim, unsigned Tnphases>
void mpm::Particle<Tdim, Tnphases>::remove_cell() {
  // if a cell is not nullptr
  if (cell_ != nullptr) cell_->remove_particle_id(this->id_);
  cell_id_ = std::numeric_limits<Index>::max();
}

// Assign a material to particle
template <unsigned Tdim, unsigned Tnphases>
bool mpm::Particle<Tdim, Tnphases>::assign_material(
    unsigned phase, const std::shared_ptr<Material<Tdim>>& material) {
  bool status = false;
  try {
    // Check if material is valid and properties are set
    if (material != nullptr) {
      status = material_.emplace(std::make_pair(phase, material)).second;
      state_variables_ = material_.at(phase)->initialise_state_variables();
      material_density_(phase) = material_.at(phase)->property("density");
    } else {
      throw std::runtime_error("Material is undefined!");
    }
  } catch (std::exception& exception) {
    console_->error("{} #{}: {}\n", __FILE__, __LINE__, exception.what());
  }
  return status;
}

// Compute reference location cell to particle
template <unsigned Tdim, unsigned Tnphases>
bool mpm::Particle<Tdim, Tnphases>::compute_reference_location() {
  bool status = true;
  try {
    // Check if particle has a valid cell ptr
    if (cell_ != nullptr) {
      // Compute local coordinates
      Eigen::Matrix<double, Tdim, 1> xi;
      // Check if the point is in cell
      if (cell_->is_point_in_cell(this->coordinates_, &xi)) {
        this->xi_ = xi;
        status = true;
      } else
        status = false;
    } else {
      throw std::runtime_error(
          "Cell is not initialised! "
          "cannot compute local reference coordinates of the particle");
    }
  } catch (std::exception& exception) {
    console_->error("{} #{}: {}\n", __FILE__, __LINE__, exception.what());
    status = false;
  }
  return status;
}

// Compute shape functions and gradients
template <unsigned Tdim, unsigned Tnphases>
bool mpm::Particle<Tdim, Tnphases>::compute_shapefn() {
  bool status = true;
  try {
    // Check if particle has a valid cell ptr
    if (cell_ != nullptr) {
      // Get element ptr of a cell
      const auto element = cell_->element_ptr();

      // Zero matrix
      Eigen::Matrix<double, Tdim, 1> zero;
      zero.setZero();

      // Compute shape function of the particle
      shapefn_ = element->shapefn(this->xi_, this->natural_size_, zero);

      // Compute bmatrix of the particle for reference cell
      bmatrix_ = element->bmatrix(this->xi_, cell_->nodal_coordinates(),
                                  this->natural_size_, zero);
    } else {
      throw std::runtime_error(
          "Cell is not initialised! "
          "cannot compute shapefns for the particle");
    }
  } catch (std::exception& exception) {
    console_->error("{} #{}: {}\n", __FILE__, __LINE__, exception.what());
    status = false;
  }
  return status;
}

// Assign volume to the particle
// Volume is the material point volume
// Note: \param[in] phase is not used
template <unsigned Tdim, unsigned Tnphases>
bool mpm::Particle<Tdim, Tnphases>::assign_volume(unsigned phase,
                                                  double volume) {
  bool status = true;
  try {
    if (volume <= 0.)
      throw std::runtime_error("Particle volume cannot be negative");

    // Assign material poiint volume.
    // For porous media, this is the volume of the solid skeleton
    volume_ = volume;
    // TODO: Compute size of particle in each direction: This is okay for square
    // element, but won't work for irregular elements when applying traction at
    // particles.
    const double length =
        std::pow(this->volume_, static_cast<double>(1. / Tdim));
    // Set particle size as length on each side
    this->size_.fill(length);

    if (cell_ != nullptr) {
      // Get element ptr of a cell
      const auto element = cell_->element_ptr();

      // Set local particle size based on length of element in natural
      // coordinates (cpGIMP Bardenhagen 2008 (pp485))
      this->natural_size_.fill(element->unit_element_length() /
                               cell_->nparticles());
    }
  } catch (std::exception& exception) {
    console_->error("{} #{}: {}\n", __FILE__, __LINE__, exception.what());
    status = false;
  }
  return status;
}

// Compute volume of the particle
// Note 1: \param[in] phase is not used
// Note 2: This method of computing the particle volume only works for
//         rectilinear grid with fully filled elements
template <unsigned Tdim, unsigned Tnphases>
bool mpm::Particle<Tdim, Tnphases>::compute_volume(unsigned phase) {
  bool status = true;
  try {
    // Check if particle has a valid cell ptr
    if (cell_ != nullptr) {
      // Volume of the cell / # of particles
      this->assign_volume(phase, cell_->volume() / cell_->nparticles());
    } else {
      throw std::runtime_error(
          "Cell is not initialised! "
          "cannot compute volume for the particle");
    }
  } catch (std::exception& exception) {
    console_->error("{} #{}: {}\n", __FILE__, __LINE__, exception.what());
    status = false;
  }
  return status;
}

// Update material point volume
template <unsigned Tdim, unsigned Tnphases>
bool mpm::Particle<Tdim, Tnphases>::update_volume(unsigned phase, double dt) {
  bool status = true;
  try {
    // Check if particle has a valid cell ptr and a valid volume
    if (cell_ != nullptr && volume_ != std::numeric_limits<double>::max()) {

      Eigen::VectorXd strain_rate = cell_->compute_strain_rate(bmatrix_, phase);
      this->volume_ *= (1. + dt * strain_rate.head(Tdim).sum());
    } else {
      throw std::runtime_error(
          "Cell or volume is not initialised! cannot update particle volume");
    }
  } catch (std::exception& exception) {
    console_->error("{} #{}: {}\n", __FILE__, __LINE__, exception.what());
    status = false;
  }
  return status;
}

// Update material point volume by using the cell-centre strain rate
template <unsigned Tdim, unsigned Tnphases>
bool mpm::Particle<Tdim, Tnphases>::update_volume_centre_strainrate(
    unsigned phase, double dt) {
  bool status = true;
  try {
    // Check if particle has a valid cell ptr and a valid volume
    if (cell_ != nullptr && volume_ != std::numeric_limits<double>::max()) {

      Eigen::VectorXd strain_rate_centroid =
          cell_->compute_strain_rate_centroid(phase);
      this->volume_ *= (1. + dt * strain_rate_centroid.head(Tdim).sum());
    } else {
      throw std::runtime_error(
          "Cell or volume is not initialised! cannot update particle volume");
    }
  } catch (std::exception& exception) {
    console_->error("{} #{}: {}\n", __FILE__, __LINE__, exception.what());
    status = false;
  }
  return status;
}

// Compute mass of particle
template <unsigned Tdim, unsigned Tnphases>
bool mpm::Particle<Tdim, Tnphases>::compute_mass(unsigned phase) {
  bool status = true;
  try {
<<<<<<< HEAD
    // Check if particle volume and material density are set
    if (volume_ != std::numeric_limits<double>::max() &&
        material_density_(phase) != std::numeric_limits<double>::max()) {
      this->mass_(phase) =
          volume_fraction_(phase) * material_density_(phase) * volume_;
=======
    // Check if particle volume is set and material ptr is valid
    if (volume_(phase) != std::numeric_limits<double>::max() &&
        material_.at(phase) != nullptr) {
      // Mass = volume of particle * mass_density
      mass_density_(phase) = material_.at(phase)->template property<double>(
          std::string("density"));
      this->mass_(phase) = volume_(phase) * mass_density_(phase);
>>>>>>> b684f6ec
    } else {
      throw std::runtime_error(
          "Particle volume or density is invalid! cannot compute mass for the "
          "particle");
    }
  } catch (std::exception& exception) {
    console_->error("{} #{}: {}\n", __FILE__, __LINE__, exception.what());
    status = false;
  }
  return status;
}

//! Map particle mass and momentum to nodes
template <unsigned Tdim, unsigned Tnphases>
bool mpm::Particle<Tdim, Tnphases>::map_mass_momentum_to_nodes(unsigned phase) {
  bool status = true;
  try {
    // Check if particle mass is set
    if (mass_(phase) != std::numeric_limits<double>::max()) {
      // Map particle mass and momentum to nodes
      this->cell_->map_mass_momentum_to_nodes(
          this->shapefn_, phase, mass_(phase), velocity_.col(phase));
    } else {
      throw std::runtime_error("Particle mass has not been computed");
    }
  } catch (std::exception& exception) {
    console_->error("{} #{}: {}\n", __FILE__, __LINE__, exception.what());
    status = false;
  }
  return status;
}

// Compute strain of the particle
template <unsigned Tdim, unsigned Tnphases>
void mpm::Particle<Tdim, Tnphases>::compute_strain(unsigned phase, double dt) {
  // Strain rate
  const auto strain_rate = cell_->compute_strain_rate(bmatrix_, phase);
  // particle_strain_rate
  Eigen::Matrix<double, 6, 1> particle_strain_rate;
  particle_strain_rate.setZero();
  // Set dimension of strain rate
  switch (Tdim) {
    case (1): {
      particle_strain_rate(0) = strain_rate(0);
      break;
    }
    case (2): {
      particle_strain_rate(0) = strain_rate(0);
      particle_strain_rate(1) = strain_rate(1);
      particle_strain_rate(3) = strain_rate(2);
      break;
    }
    default: {
      particle_strain_rate = strain_rate;
      break;
    }
  }

  // Check to see if value is below threshold
  for (unsigned i = 0; i < particle_strain_rate.size(); ++i)
    if (std::fabs(particle_strain_rate(i)) < 1.E-15)
      particle_strain_rate(i) = 0.;

  // Assign strain rate
  strain_rate_.col(phase) = particle_strain_rate;
  // Update dstrain
  dstrain_.col(phase) = particle_strain_rate * dt;
  // Update strain
  strain_.col(phase) += particle_strain_rate * dt;

  // Compute at centroid
  // Strain rate for reduced integration
  Eigen::VectorXd strain_rate_centroid =
      cell_->compute_strain_rate_centroid(phase);

  // Check to see if value is below threshold
  for (unsigned i = 0; i < strain_rate_centroid.size(); ++i)
    if (std::fabs(strain_rate_centroid(i)) < 1.E-15)
      strain_rate_centroid(i) = 0.;

  // Assign volumetric strain at centroid
  const double dvolumetric_strain = dt * strain_rate_centroid.head(Tdim).sum();
  volumetric_strain_centroid_(phase) += dvolumetric_strain;

  // Update thermodynamic pressure
  this->update_pressure(phase, dvolumetric_strain);
}

// Compute stress
template <unsigned Tdim, unsigned Tnphases>
bool mpm::Particle<Tdim, Tnphases>::compute_stress(unsigned phase) {
  bool status = true;
  try {
    // Check if material ptr is valid
    if (material_.at(phase) != nullptr) {
      Eigen::Matrix<double, 6, 1> dstrain = this->dstrain_.col(phase);
      // Calculate stress
      this->stress_.col(phase) = material_.at(phase)->compute_stress(
          this->stress_.col(phase), dstrain, this, &state_variables_);
    } else {
      throw std::runtime_error("Material is invalid");
    }
  } catch (std::exception& exception) {
    console_->error("{} #{}: {}\n", __FILE__, __LINE__, exception.what());
    status = false;
  }
  return status;
}

//! Map body force
//! \param[in] phase Index corresponding to the phase
//! \param[in] pgravity Gravity of a particle
template <unsigned Tdim, unsigned Tnphases>
void mpm::Particle<Tdim, Tnphases>::map_body_force(unsigned phase,
                                                   const VectorDim& pgravity) {
  // Compute nodal body forces
  cell_->compute_nodal_body_force(this->shapefn_, phase, this->mass_(phase),
                                  pgravity);
}

//! Map internal force
//! \param[in] phase Index corresponding to the phase
template <unsigned Tdim, unsigned Tnphases>
bool mpm::Particle<Tdim, Tnphases>::map_internal_force(unsigned phase) {
  bool status = true;
  try {
    // Check if  material ptr is valid
    if (material_.at(phase) != nullptr) {
      // Compute nodal internal forces
      // -pstress * volume
      cell_->compute_nodal_internal_force(
          this->bmatrix_, phase, this->volume_fraction_(phase) * this->volume_,
          -1. * this->stress_.col(phase));
    } else {
      throw std::runtime_error("Material is invalid");
    }
  } catch (std::exception& exception) {
    console_->error("{} #{}: {}\n", __FILE__, __LINE__, exception.what());
    status = false;
  }
  return status;
}

// Assign velocity to the particle
template <unsigned Tdim, unsigned Tnphases>
bool mpm::Particle<Tdim, Tnphases>::assign_velocity(
    unsigned phase, const Eigen::Matrix<double, Tdim, 1>& velocity) {
  bool status = false;
  try {
    if (phase >= Tnphases)
      throw std::runtime_error("Particle velocity: Invalid phase");

    // Assign velocity
    velocity_.col(phase) = velocity;
    status = true;
  } catch (std::exception& exception) {
    console_->error("{} #{}: {}\n", __FILE__, __LINE__, exception.what());
    status = false;
  }
  return status;
}

// Assign traction to the particle
template <unsigned Tdim, unsigned Tnphases>
bool mpm::Particle<Tdim, Tnphases>::assign_traction(unsigned phase,
                                                    unsigned direction,
                                                    double traction) {
  bool status = false;
  try {
    if (phase < 0 || phase >= Tnphases || direction < 0 || direction >= Tdim ||
        this->volume_ == std::numeric_limits<double>::max()) {
      throw std::runtime_error(
          "Particle traction property: volume / direction / phase is invalid");
    }
    // Assign traction
    traction_(direction, phase) =
        traction * this->volume_ / this->size_(direction);
    status = true;
    this->set_traction_ = true;
  } catch (std::exception& exception) {
    console_->error("{} #{}: {}\n", __FILE__, __LINE__, exception.what());
    status = false;
  }
  return status;
}

//! Map traction force
//! \param[in] phase Index corresponding to the phase
template <unsigned Tdim, unsigned Tnphases>
void mpm::Particle<Tdim, Tnphases>::map_traction_force(unsigned phase) {
  if (this->set_traction_)
    // Map particle traction forces to nodes
    cell_->compute_nodal_traction_force(this->shapefn_, phase,
                                        this->traction_.col(phase));
}

// Compute updated position of the particle
template <unsigned Tdim, unsigned Tnphases>
bool mpm::Particle<Tdim, Tnphases>::compute_updated_position(unsigned phase,
                                                             double dt) {
  bool status = true;
  try {
    // Check if particle has a valid cell ptr
    if (cell_ != nullptr) {
      // Get interpolated nodal acceleration
      const Eigen::Matrix<double, Tdim, 1> nodal_acceleration =
          cell_->interpolate_nodal_acceleration(this->shapefn_, phase);

      // Update particle velocity from interpolated nodal acceleration
      this->velocity_.col(phase) += nodal_acceleration * dt;

      // Apply particle velocity constraints
      this->apply_particle_velocity_constraints();

      // Get interpolated nodal velocity
      const Eigen::Matrix<double, Tdim, 1> nodal_velocity =
          cell_->interpolate_nodal_velocity(this->shapefn_, phase);

      // New position  current position + velocity * dt
      this->coordinates_ += nodal_velocity * dt;
      // Update displacement (displacement is initialized from zero)
      this->displacement_ += nodal_velocity * dt;
    } else {
      throw std::runtime_error(
          "Cell is not initialised! "
          "cannot compute updated coordinates of the particle");
    }
  } catch (std::exception& exception) {
    console_->error("{} #{}: {}\n", __FILE__, __LINE__, exception.what());
    status = false;
  }
  return status;
}

// Compute updated position of the particle based on nodal velocity
template <unsigned Tdim, unsigned Tnphases>
bool mpm::Particle<Tdim, Tnphases>::compute_updated_position_velocity(
    unsigned phase, double dt) {
  bool status = true;
  try {
    // Check if particle has a valid cell ptr
    if (cell_ != nullptr) {
      // Get interpolated nodal velocity
      const Eigen::Matrix<double, Tdim, 1> nodal_velocity =
          cell_->interpolate_nodal_velocity(this->shapefn_, phase);

      // Update particle velocity to interpolated nodal velocity
      this->velocity_.col(phase) = nodal_velocity;

      // Apply particle velocity constraints
      this->apply_particle_velocity_constraints();

      // New position current position + velocity * dt
      this->coordinates_ += nodal_velocity * dt;
      // Update displacement (displacement is initialized from zero)
      this->displacement_ += nodal_velocity * dt;
    } else {
      throw std::runtime_error(
          "Cell is not initialised! "
          "cannot compute updated coordinates of the particle");
    }
  } catch (std::exception& exception) {
    console_->error("{} #{}: {}\n", __FILE__, __LINE__, exception.what());
    status = false;
  }
  return status;
}

// Update pressure
template <unsigned Tdim, unsigned Tnphases>
bool mpm::Particle<Tdim, Tnphases>::update_pressure(unsigned phase,
                                                    double dvolumetric_strain) {
  bool status = true;
  try {
    // Check if material ptr is valid
    if (material_.at(phase) != nullptr) {
      // Update pressure
      this->pressure_(phase) +=
          material_.at(phase)->thermodynamic_pressure(dvolumetric_strain);
    } else {
      throw std::runtime_error("Material is invalid");
    }
  } catch (std::exception& exception) {
    console_->error("{} #{}: {}\n", __FILE__, __LINE__, exception.what());
    status = false;
  }
  return status;
}

//! Map particle pressure to nodes
template <unsigned Tdim, unsigned Tnphases>
bool mpm::Particle<Tdim, Tnphases>::map_pressure_to_nodes(unsigned phase) {
  bool status = true;
  try {
    // Check if particle mass is set
    if (mass_(phase) != std::numeric_limits<double>::max()) {
      // Map particle mass and momentum to nodes
      this->cell_->map_pressure_to_nodes(this->shapefn_, phase, mass_(phase),
                                         pressure_(phase));
    } else {
      throw std::runtime_error("Particle mass has not been computed");
    }
  } catch (std::exception& exception) {
    console_->error("{} #{}: {}\n", __FILE__, __LINE__, exception.what());
    status = false;
  }
  return status;
}

// Compute pressure smoothing of the particle based on nodal pressure
template <unsigned Tdim, unsigned Tnphases>
bool mpm::Particle<Tdim, Tnphases>::compute_pressure_smoothing(unsigned phase) {
  bool status = true;
  try {
    // Check if particle has a valid cell ptr
    if (cell_ != nullptr)
      // Update particle pressure to interpolated nodal pressure
      this->pressure_(phase) =
          cell_->interpolate_nodal_pressure(this->shapefn_, phase);
    else
      throw std::runtime_error(
          "Cell is not initialised! "
          "cannot compute pressure smoothing of the particle");

  } catch (std::exception& exception) {
    console_->error("{} #{}: {}\n", __FILE__, __LINE__, exception.what());
    status = false;
  }
  return status;
}

//! Assign particle velocity constraint
//! Constrain directions can take values between 0 and Dim * Nphases
template <unsigned Tdim, unsigned Tnphases>
bool mpm::Particle<Tdim, Tnphases>::assign_particle_velocity_constraint(
    unsigned dir, double velocity) {
  bool status = true;
  try {
    //! Constrain directions can take values between 0 and Dim * Nphases
    if (dir >= 0 && dir < (Tdim * Tnphases))
      this->particle_velocity_constraints_.insert(
          std::make_pair<unsigned, double>(static_cast<unsigned>(dir),
                                           static_cast<double>(velocity)));
    else
      throw std::runtime_error(
          "Particle velocity constraint direction is out of bounds");

  } catch (std::exception& exception) {
    console_->error("{} #{}: {}\n", __FILE__, __LINE__, exception.what());
    status = false;
  }
  return status;
}

//! Apply particle velocity constraints
template <unsigned Tdim, unsigned Tnphases>
void mpm::Particle<Tdim, Tnphases>::apply_particle_velocity_constraints() {
  // Set particle velocity constraint
  for (const auto& constraint : this->particle_velocity_constraints_) {
    // Direction value in the constraint (0, Dim * Nphases)
    const unsigned dir = constraint.first;
    // Direction: dir % Tdim (modulus)
    const auto direction = static_cast<unsigned>(dir % Tdim);
    // Phase: Integer value of division (dir / Tdim)
    const auto phase = static_cast<unsigned>(dir / Tdim);
    this->velocity_(direction, phase) = constraint.second;
  }
}

//! Return particle vector data
template <unsigned Tdim, unsigned Tnphases>
Eigen::VectorXd mpm::Particle<Tdim, Tnphases>::vector_data(
    unsigned phase, const std::string& property) {
  return this->properties_.at(property)(phase);
}<|MERGE_RESOLUTION|>--- conflicted
+++ resolved
@@ -95,11 +95,9 @@
   traction_.setZero();
   velocity_.setZero();
   volumetric_strain_centroid_.setZero();
-<<<<<<< HEAD
   material_density_.fill(std::numeric_limits<double>::max());
   volume_fraction_.setOnes(1, Tnphases);
   phase_volume_.fill(std::numeric_limits<double>::max());
-=======
 
   // Initialize vector data properties
   this->properties_["stresses"] = [&](unsigned phase) { return stress(phase); };
@@ -110,7 +108,6 @@
   this->properties_["displacements"] = [&](unsigned phase) {
     return displacement(phase);
   };
->>>>>>> b684f6ec
 }
 
 // Assign a cell to particle
@@ -215,7 +212,8 @@
     if (material != nullptr) {
       status = material_.emplace(std::make_pair(phase, material)).second;
       state_variables_ = material_.at(phase)->initialise_state_variables();
-      material_density_(phase) = material_.at(phase)->property("density");
+      material_density_(phase) =
+          material_.at(phase)->template property<double>("density");
     } else {
       throw std::runtime_error("Material is undefined!");
     }
@@ -395,21 +393,11 @@
 bool mpm::Particle<Tdim, Tnphases>::compute_mass(unsigned phase) {
   bool status = true;
   try {
-<<<<<<< HEAD
     // Check if particle volume and material density are set
     if (volume_ != std::numeric_limits<double>::max() &&
         material_density_(phase) != std::numeric_limits<double>::max()) {
       this->mass_(phase) =
           volume_fraction_(phase) * material_density_(phase) * volume_;
-=======
-    // Check if particle volume is set and material ptr is valid
-    if (volume_(phase) != std::numeric_limits<double>::max() &&
-        material_.at(phase) != nullptr) {
-      // Mass = volume of particle * mass_density
-      mass_density_(phase) = material_.at(phase)->template property<double>(
-          std::string("density"));
-      this->mass_(phase) = volume_(phase) * mass_density_(phase);
->>>>>>> b684f6ec
     } else {
       throw std::runtime_error(
           "Particle volume or density is invalid! cannot compute mass for the "
