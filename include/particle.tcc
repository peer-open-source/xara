--- conflicted
+++ resolved
@@ -187,10 +187,8 @@
   stress_.setZero();
   traction_.setZero();
   velocity_.setZero();
+  volume_.fill(std::numeric_limits<double>::max());
   volumetric_strain_centroid_.setZero();
-  material_density_.fill(std::numeric_limits<double>::max());
-  volume_fraction_.setOnes(1, Tnphases);
-  phase_volume_.fill(std::numeric_limits<double>::max());
 
   // Initialize vector data properties
   this->properties_["stresses"] = [&](unsigned phase) { return stress(phase); };
@@ -305,12 +303,7 @@
     if (material != nullptr) {
       material_.at(phase) = material;
       state_variables_ = material_.at(phase)->initialise_state_variables();
-<<<<<<< HEAD
-      material_density_(phase) =
-          material_.at(phase)->template property<double>("density");
-=======
       status = true;
->>>>>>> 425015d7
     } else {
       throw std::runtime_error("Material is undefined!");
     }
@@ -380,8 +373,6 @@
 }
 
 // Assign volume to the particle
-// Volume is the material point volume
-// Note: \param[in] phase is not used
 template <unsigned Tdim, unsigned Tnphases>
 bool mpm::Particle<Tdim, Tnphases>::assign_volume(unsigned phase,
                                                   double volume) {
@@ -390,14 +381,10 @@
     if (volume <= 0.)
       throw std::runtime_error("Particle volume cannot be negative");
 
-    // Assign material poiint volume.
-    // For porous media, this is the volume of the solid skeleton
-    volume_ = volume;
-    // TODO: Compute size of particle in each direction: This is okay for square
-    // element, but won't work for irregular elements when applying traction at
-    // particles.
+    this->volume_(phase) = volume;
+    // Compute size of particle in each direction
     const double length =
-        std::pow(this->volume_, static_cast<double>(1. / Tdim));
+        std::pow(this->volume_(phase), static_cast<double>(1. / Tdim));
     // Set particle size as length on each side
     this->size_.fill(length);
 
@@ -418,9 +405,6 @@
 }
 
 // Compute volume of the particle
-// Note 1: \param[in] phase is not used
-// Note 2: This method of computing the particle volume only works for
-//         rectilinear grid with fully filled elements
 template <unsigned Tdim, unsigned Tnphases>
 bool mpm::Particle<Tdim, Tnphases>::compute_volume(unsigned phase) {
   bool status = true;
@@ -441,39 +425,20 @@
   return status;
 }
 
-// Update material point volume
-template <unsigned Tdim, unsigned Tnphases>
-bool mpm::Particle<Tdim, Tnphases>::update_volume(unsigned phase, double dt) {
+// Update volume based on the central strain rate
+template <unsigned Tdim, unsigned Tnphases>
+bool mpm::Particle<Tdim, Tnphases>::update_volume_strainrate(unsigned phase,
+                                                             double dt) {
   bool status = true;
   try {
     // Check if particle has a valid cell ptr and a valid volume
-    if (cell_ != nullptr && volume_ != std::numeric_limits<double>::max()) {
-
-      Eigen::VectorXd strain_rate = cell_->compute_strain_rate(bmatrix_, phase);
-      this->volume_ *= (1. + dt * strain_rate.head(Tdim).sum());
-    } else {
-      throw std::runtime_error(
-          "Cell or volume is not initialised! cannot update particle volume");
-    }
-  } catch (std::exception& exception) {
-    console_->error("{} #{}: {}\n", __FILE__, __LINE__, exception.what());
-    status = false;
-  }
-  return status;
-}
-
-// Update material point volume by using the cell-centre strain rate
-template <unsigned Tdim, unsigned Tnphases>
-bool mpm::Particle<Tdim, Tnphases>::update_volume_centre_strainrate(
-    unsigned phase, double dt) {
-  bool status = true;
-  try {
-    // Check if particle has a valid cell ptr and a valid volume
-    if (cell_ != nullptr && volume_ != std::numeric_limits<double>::max()) {
-
+    if (cell_ != nullptr &&
+        volume_(phase) != std::numeric_limits<double>::max()) {
+      // Compute at centroid
+      // Strain rate for reduced integration
       Eigen::VectorXd strain_rate_centroid =
           cell_->compute_strain_rate_centroid(phase);
-      this->volume_ *= (1. + dt * strain_rate_centroid.head(Tdim).sum());
+      this->volume_(phase) *= (1. + dt * strain_rate_centroid.head(Tdim).sum());
     } else {
       throw std::runtime_error(
           "Cell or volume is not initialised! cannot update particle volume");
@@ -490,15 +455,16 @@
 bool mpm::Particle<Tdim, Tnphases>::compute_mass(unsigned phase) {
   bool status = true;
   try {
-    // Check if particle volume and material density are set
-    if (volume_ != std::numeric_limits<double>::max() &&
-        material_density_(phase) != std::numeric_limits<double>::max()) {
-      this->mass_(phase) =
-          volume_fraction_(phase) * material_density_(phase) * volume_;
-    } else {
-      throw std::runtime_error(
-          "Particle volume or density is invalid! cannot compute mass for the "
-          "particle");
+    // Check if particle volume is set and material ptr is valid
+    if (volume_(phase) != std::numeric_limits<double>::max() &&
+        material_.at(phase) != nullptr) {
+      // Mass = volume of particle * mass_density
+      mass_density_(phase) = material_.at(phase)->template property<double>(
+          std::string("density"));
+      this->mass_(phase) = volume_(phase) * mass_density_(phase);
+    } else {
+      throw std::runtime_error(
+          "Cell or material is invalid! cannot compute mass for the particle");
     }
   } catch (std::exception& exception) {
     console_->error("{} #{}: {}\n", __FILE__, __LINE__, exception.what());
@@ -625,9 +591,9 @@
     if (material_.at(phase) != nullptr) {
       // Compute nodal internal forces
       // -pstress * volume
-      cell_->compute_nodal_internal_force(
-          this->bmatrix_, phase, this->volume_fraction_(phase) * this->volume_,
-          -1. * this->stress_.col(phase));
+      cell_->compute_nodal_internal_force(this->bmatrix_, phase,
+                                          this->volume_(phase),
+                                          -1. * this->stress_.col(phase));
     } else {
       throw std::runtime_error("Material is invalid");
     }
@@ -664,19 +630,14 @@
                                                     double traction) {
   bool status = false;
   try {
-<<<<<<< HEAD
-    if (phase < 0 || phase >= Tnphases || direction < 0 || direction >= Tdim ||
-        this->volume_ == std::numeric_limits<double>::max()) {
-=======
     if (phase >= Tnphases || direction >= Tdim ||
         this->volume_(phase) == std::numeric_limits<double>::max()) {
->>>>>>> 425015d7
       throw std::runtime_error(
           "Particle traction property: volume / direction / phase is invalid");
     }
     // Assign traction
     traction_(direction, phase) =
-        traction * this->volume_ / this->size_(direction);
+        traction * this->volume_(phase) / this->size_(direction);
     status = true;
     this->set_traction_ = true;
   } catch (std::exception& exception) {
