--- conflicted
+++ resolved
@@ -282,22 +282,8 @@
   //! Compute multimaterial separation vector
   void compute_multimaterial_separation_vector() override;
 
-<<<<<<< HEAD
   //! Compute multimaterial normal unit vector
   void compute_multimaterial_normal_unit_vector() override;
-=======
-  //! Compute nodal correction force term for two phase
-  bool compute_nodal_correction_force(
-      const VectorDim& force_cor_part_solid,
-      const VectorDim& force_cor_part_water) override;
-
-  //! Update correction force
-  //! \param[in] update A boolean to update (true) or assign (false)
-  //! \param[in] phase Index corresponding to the phase
-  //! \param[in] force Correction force from the particles in a cell
-  void update_correction_force(bool update, unsigned phase,
-                               const VectorDim& force) noexcept override;
->>>>>>> ec296108
 
   /**
    * \defgroup MultiPhase Functions dealing with multi-phase MPM
@@ -341,6 +327,13 @@
     return drag_force_coefficient_;
   }
 
+  //! Update drag force
+  //! \ingroup MultiPhase
+  //! \param[in] drag_force Drag force vector
+  void update_drag_force(const VectorDim& drag_force) override {
+    drag_force_ += drag_force;
+  };
+
   //! Compute acceleration and velocity for two phase
   //! \ingroup MultiPhase
   //! \param[in] dt Timestep in analysis
@@ -361,6 +354,22 @@
   //! \retval status Computation status
   bool compute_acceleration_velocity_navierstokes_semi_implicit(
       unsigned phase, double dt) override;
+
+  //! Compute two-phase semi-implicit acceleration and velocity
+  //! \ingroup MultiPhase
+  //! \param[in] phase Index corresponding to the phase
+  //! \param[in] dt Timestep in analysis
+  //! \retval status Computation status
+  bool compute_acceleration_velocity_twophase_semi_implicit(unsigned phase,
+                                                            double dt);
+
+  //! Compute two-phase semi-implicit acceleration and velocity
+  //! \ingroup MultiPhase
+  //! \param[in] phase Index corresponding to the phase
+  //! \param[in] dt Timestep in analysis
+  //! \retval status Computation status
+  bool compute_acceleration_velocity_twophase_semi_implicit_cundall(
+      unsigned phase, double dt, double damping_factor);
 
   //! Assign active id
   //! \ingroup MultiPhase
@@ -406,73 +415,14 @@
   //! \ingroup MultiPhase
   double pressure_increment() const override { return pressure_increment_; }
 
-  //! Update correction force
-  //! \ingroup MultiPhase
-  //! \param[in] update A boolean to update (true) or assign (false)
-  //! \param[in] phase Index corresponding to the phase
-  //! \param[in] force Correction force from the particles in a cell
-  void update_correction_force(bool update, unsigned phase,
-                               const VectorDim& force) noexcept override;
-
-<<<<<<< HEAD
-  //! Return correction force at a given node for a given phase
-  //! \ingroup MultiPhase
-  //! \param[in] phase Index corresponding to the phase
-  VectorDim correction_force(unsigned phase) const override {
-    return correction_force_.col(phase);
-  }
-=======
-  //! Update drag force
-  //! \param[in] drag_force Drag force vector
-  void update_drag_force(const VectorDim& drag_force) override {
-    drag_force_ += drag_force;
-  };
-
-  //! Compute acceleration and velocity for two phase
-  //! \param[in] dt Timestep in analysis
-  bool compute_acceleration_velocity_twophase_explicit(
-      double dt) noexcept override;
->>>>>>> ec296108
-
-  //! Compute nodal correction force term
-  //! \ingroup MultiPhase
-  bool compute_nodal_correction_force(
-      const VectorDim& correction_force) override;
-
-<<<<<<< HEAD
-  /**@}*/
-=======
-  //! Return drag force at a given node
-  VectorDim drag_force_coefficient() const override {
-    return drag_force_coefficient_;
-  }
-
-  //! Compute intermediate force
-  //! \param[in] dt Timestep in analysis
-  //! \retval status Computation status
-  bool compute_intermediate_force(const double dt) override;
-
-  //! Return total intermediate force
-  VectorDim force_total_inter() override { return force_total_inter_; }
-
-  //! Return fluid intermediate force
-  VectorDim force_fluid_inter() override { return force_fluid_inter_; }
-
-  //! Compute semi-implicit acceleration and velocity
-  //! \param[in] phase Index corresponding to the phase
-  //! \param[in] dt Timestep in analysis
-  //! \retval status Computation status
-  bool compute_acceleration_velocity_twophase_semi_implicit(unsigned phase,
-                                                            double dt);
-
-  //! Compute semi-implicit acceleration and velocity
-  //! \param[in] phase Index corresponding to the phase
-  //! \param[in] dt Timestep in analysis
-  //! \retval status Computation status
-  bool compute_acceleration_velocity_twophase_semi_implicit_cundall(
-      unsigned phase, double dt, double damping_factor);
-
-  //! Update nodal intermediate vlocity
+  //! Return map of velocity constraints
+  //! \ingroup MultiPhase
+  std::map<unsigned, double>& velocity_constraints() override {
+    return velocity_constraints_;
+  }
+
+  //! Update nodal intermediate velocity
+  //! \ingroup MultiPhase
   void update_intermediate_velocity(const unsigned phase,
                                     const Eigen::MatrixXd& acceleration_inter,
                                     double dt) {
@@ -486,21 +436,56 @@
   }
 
   //! Return the nodal intermediate velocity
+  //! \ingroup MultiPhase
   VectorDim intermediate_velocity(const unsigned phase) {
     return velocity_inter_.col(phase);
   }
 
   //! Return the nodal intermediate acceleration
+  //! \ingroup MultiPhase
   VectorDim intermediate_acceleration(const unsigned phase) {
     return acceleration_inter_.col(phase);
   }
 
-  //! Reture map of velocity constraints
-  std::map<unsigned, double>& velocity_constraints() override {
-    return velocity_constraints_;
-  }
-  //----------------------------------------------------------------------------
->>>>>>> ec296108
+  //! Compute intermediate force
+  //! \ingroup MultiPhase
+  //! \param[in] dt Timestep in analysis
+  //! \retval status Computation status
+  bool compute_intermediate_force(const double dt) override;
+
+  //! Return total intermediate force
+  VectorDim force_total_inter() override { return force_total_inter_; }
+
+  //! Return fluid intermediate force
+  VectorDim force_fluid_inter() override { return force_fluid_inter_; }
+
+  //! Update correction force
+  //! \ingroup MultiPhase
+  //! \param[in] update A boolean to update (true) or assign (false)
+  //! \param[in] phase Index corresponding to the phase
+  //! \param[in] force Correction force from the particles in a cell
+  void update_correction_force(bool update, unsigned phase,
+                               const VectorDim& force) noexcept override;
+
+  //! Return correction force at a given node for a given phase
+  //! \ingroup MultiPhase
+  //! \param[in] phase Index corresponding to the phase
+  VectorDim correction_force(unsigned phase) const override {
+    return correction_force_.col(phase);
+  }
+
+  //! Compute nodal correction force term
+  //! \ingroup MultiPhase
+  bool compute_nodal_correction_force(
+      const VectorDim& correction_force) override;
+
+  //! Compute nodal correction force term for two phase
+  //! \ingroup MultiPhase
+  bool compute_nodal_correction_force(
+      const VectorDim& force_cor_part_solid,
+      const VectorDim& force_cor_part_water) override;
+
+  /**@}*/
 
  private:
   //! Mutex
@@ -527,21 +512,6 @@
   Eigen::Matrix<double, Tdim, Tnphases> external_force_;
   //! Internal force
   Eigen::Matrix<double, Tdim, Tnphases> internal_force_;
-<<<<<<< HEAD
-=======
-  //! Drag_force
-  VectorDim drag_force_;
-  //! Drag force
-  VectorDim drag_force_coefficient_;
-  //! Intermediate total force
-  VectorDim force_total_inter_;
-  //! Intermediate fluid force
-  VectorDim force_fluid_inter_;
-  //! Intermediate velocity
-  Eigen::Matrix<double, Tdim, Tnphases> velocity_inter_;
-  //! Intermediate acceleration
-  Eigen::Matrix<double, Tdim, Tnphases> acceleration_inter_;
->>>>>>> ec296108
   //! Pressure
   Eigen::Matrix<double, 1, Tnphases> pressure_;
   //! Displacement
@@ -599,6 +569,16 @@
   Eigen::Matrix<double, Tdim, Tnphases> correction_force_;
   //! Drag force
   Eigen::Matrix<double, Tdim, 1> drag_force_coefficient_;
+  //! Drag_force
+  VectorDim drag_force_;
+  //! Intermediate total force
+  VectorDim force_total_inter_;
+  //! Intermediate fluid force
+  VectorDim force_fluid_inter_;
+  //! Intermediate velocity
+  Eigen::Matrix<double, Tdim, Tnphases> velocity_inter_;
+  //! Intermediate acceleration
+  Eigen::Matrix<double, Tdim, Tnphases> acceleration_inter_;
   /**@}*/
 };  // Node class
 }  // namespace mpm
