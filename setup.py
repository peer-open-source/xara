--- conflicted
+++ resolved
@@ -14,18 +14,13 @@
                 name = "rt",
                 install_prefix="opensees",
                 cmake_configure_options = [
-                    "-G", "Unix Makefiles", # 
+                    "-G", "Unix Makefiles",
                     "-DDependencies=Conda",
-<<<<<<< HEAD
                     "-DCMAKE_BUILD_TYPE=DEBUG",
+
                     "-DNoOpenSeesPyRT=True",
                     # "-DCMAKE_CXX_INCLUDE_WHAT_YOU_USE=include-what-you-use",
-=======
-                    "-DCMAKE_BUILD_TYPE=Release",
-                    #"-DCMAKE_CXX_INCLUDE_WHAT_YOU_USE=include-what-you-use",
->>>>>>> f8c2b1d1
-                    # '-DCMAKE_C_FLAGS_DEBUG="-g -O0"',
-                    # '-DCMAKE_CXX_FLAGS_DEBUG="-g -O0"',
+                    # "-DCMAKE_BUILD_TYPE=Release",
                     # "-DDependencies=Unix",
 
                     f"-DPYTHON_EXECUTABLE:FILEPATH={sys.executable}"
