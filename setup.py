--- conflicted
+++ resolved
@@ -49,11 +49,10 @@
 
                     f"-DPYTHON_EXECUTABLE:FILEPATH={sys.executable}"
                 ],
-<<<<<<< HEAD
-                cmake_build_options=["-j15", "--target", "OpenSeesRT", "--target", "OpenSeesPyRT"]
-=======
-                cmake_build_options=["--target", "OpenSeesPyRT", "-j12"]
->>>>>>> 40dff1a9
+                cmake_build_options=["-j15", 
+                    "--target", "OpenSeesRT", 
+                    "--target", "OpenSeesPyRT"
+                ]
             )
         ]
     )
