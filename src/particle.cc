#include "particle.h"
#include "factory.h"
#include "particle_base.h"
#include "particle_fluid.h"
#include "particle_twophase.h"

namespace mpm {
// ParticleType
std::map<std::string, int> ParticleType = {{"P2D", 0},       {"P3D", 1},
                                           {"P2DFLUID", 2},  {"P3DFLUID", 3},
                                           {"P2D2PHASE", 4}, {"P3D2PHASE", 5}};
std::map<int, std::string> ParticleTypeName = {
<<<<<<< HEAD
    {0, "P2D"},      {1, "P3D"},       {2, "P2DFLUID"},
    {3, "P3DFLUID"}, {4, "P2D2PHASE"}, {5, "P3D2PHASE"}};
std::map<std::string, std::string> ParticleHDF5TypeName = {
=======
    {0, "P2D"}, {1, "P3D"}, {2, "P2D2PHASE"}, {3, "P3D2PHASE"}};
std::map<std::string, std::string> ParticlePODTypeName = {
>>>>>>> eae0fbf4
    {"P2D", "particles"},
    {"P3D", "particles"},
    {"P2DFLUID", "fluid_particles"},
    {"P3DFLUID", "fluid_particles"},
    {"P2D2PHASE", "twophase_particles"},
    {"P3D2PHASE", "twophase_particles"}};
}  // namespace mpm

// Particle2D (2 Dim)
static Register<mpm::ParticleBase<2>, mpm::Particle<2>, mpm::Index,
                const Eigen::Matrix<double, 2, 1>&>
    particle2d("P2D");

// Particle3D (3 Dim)
static Register<mpm::ParticleBase<3>, mpm::Particle<3>, mpm::Index,
                const Eigen::Matrix<double, 3, 1>&>
    particle3d("P3D");

// Single phase (fluid) particle2D (2 Dim)
static Register<mpm::ParticleBase<2>, mpm::FluidParticle<2>, mpm::Index,
                const Eigen::Matrix<double, 2, 1>&>
    particle2dfluid("P2DFLUID");

// Single phase (fluid) particle3D (3 Dim)
static Register<mpm::ParticleBase<3>, mpm::FluidParticle<3>, mpm::Index,
                const Eigen::Matrix<double, 3, 1>&>
    particle3dfluid("P3DFLUID");

// Two-phase particle2D (2 Dim)
static Register<mpm::ParticleBase<2>, mpm::TwoPhaseParticle<2>, mpm::Index,
                const Eigen::Matrix<double, 2, 1>&>
    particle2d2phase("P2D2PHASE");

// Two-phase particle3D (3 Dim)
static Register<mpm::ParticleBase<3>, mpm::TwoPhaseParticle<3>, mpm::Index,
                const Eigen::Matrix<double, 3, 1>&>
    particle3d2phase("P3D2PHASE");<|MERGE_RESOLUTION|>--- conflicted
+++ resolved
@@ -10,14 +10,9 @@
                                            {"P2DFLUID", 2},  {"P3DFLUID", 3},
                                            {"P2D2PHASE", 4}, {"P3D2PHASE", 5}};
 std::map<int, std::string> ParticleTypeName = {
-<<<<<<< HEAD
     {0, "P2D"},      {1, "P3D"},       {2, "P2DFLUID"},
     {3, "P3DFLUID"}, {4, "P2D2PHASE"}, {5, "P3D2PHASE"}};
-std::map<std::string, std::string> ParticleHDF5TypeName = {
-=======
-    {0, "P2D"}, {1, "P3D"}, {2, "P2D2PHASE"}, {3, "P3D2PHASE"}};
 std::map<std::string, std::string> ParticlePODTypeName = {
->>>>>>> eae0fbf4
     {"P2D", "particles"},
     {"P3D", "particles"},
     {"P2DFLUID", "fluid_particles"},
