#==============================================================================
# 
#        OpenSees -- Open System For Earthquake Engineering Simulation
#                Pacific Earthquake Engineering Research Center
#
#==============================================================================
#                            External Libraries
#
#==============================================================================
# Synopsis
# - opensees_load(<PACKAGE> [FLAGS] [<PATHS>])
#
# Flags:
# - FIND:   Use CMake to find library on system, fail if not found
#
# Keyword arguments:
#   Provide specific paths for library.
#
# - BUNDLED <path/to/OTHER/LIB/>
#   Provide path to OpenSees bundled library directory containing a 
#   CMakeLists.txt file.
#
# - LIBRARY <path/to/lib.a> INCLUDE <path/to/include/>
#
# - CONAN <conan-package/version>
#   Point to a conan package.
#
#----------------------------------------------------------------
#opensees_load(TCL CONAN tcl/8.6.10)
<<<<<<< HEAD

opensees_load(TCL                                            FIND
)

=======
opensees_load(TCL                                            FIND)
>>>>>>> e102a022
set(TCL_LIBRARIES ${TCL_LIBRARY})

opensees_load(BLAS                                           FIND)

opensees_load(LAPACK                                         FIND)

opensees_load(SUPERLU
  BUNDLED "${OPS_BUNDLED_DIR}/SuperLU_5.1.1/"
  #LIBRARY "${OPS_BUNDLED_DIR}/bin/SuperLU_5.1.1/libSUPERLU.a"
)

opensees_load(ARPACK
  BUNDLED "${OPS_BUNDLED_DIR}/ARPACK/"
  #LIBRARY "${OPS_BUNDLED_DIR}/bin/ARPACK/libARPACK.a"
)

opensees_load(UMFPACK
  BUNDLED "${OPS_BUNDLED_DIR}/UMFPACK/" 
  #LIBRARY "${OPS_BUNDLED_DIR}/bin/UMFPACK/libUMFPACK.a" 
)

opensees_load(CSPARSE
  BUNDLED "${OPS_BUNDLED_DIR}/CSPARSE/"
  #LIBRARY "${OPS_BUNDLED_DIR}/bin/CSPARSE/libCSPARSE.a"
)

opensees_load(AMD
	BUNDLED "${OPS_BUNDLED_DIR}/AMD/"
  #LIBRARY "${OPS_BUNDLED_DIR}/bin/AMD/libAMD.a"
)

opensees_load(METIS                                          FIND)

opensees_load(HDF5                                           FIND)

opensees_load(MySQL                                          FIND)

find_package(Python COMPONENTS Development)

# Integrated exteral libraries
opensees_load(FEDEAS_Uniaxial
  LIBRARY FALSE
)

<|MERGE_RESOLUTION|>--- conflicted
+++ resolved
@@ -27,14 +27,7 @@
 #
 #----------------------------------------------------------------
 #opensees_load(TCL CONAN tcl/8.6.10)
-<<<<<<< HEAD
-
-opensees_load(TCL                                            FIND
-)
-
-=======
 opensees_load(TCL                                            FIND)
->>>>>>> e102a022
 set(TCL_LIBRARIES ${TCL_LIBRARY})
 
 opensees_load(BLAS                                           FIND)
