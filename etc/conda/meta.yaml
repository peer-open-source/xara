{# set data = load_setup_py_data() #}

package:
  name: opensees
    #version: "{{ data.get('version') }}"
  version: 0.0.24

source:
  path: ../..

build:
  #script_env: [CONDA_PREFIX]
  script: "MAKEFLAGS=-j8 {{ PYTHON }} -m pip install . -vvv"
    #script: "{{PYTHON}} setup.py install -v -- -- -j10"

requirements:
  build:
    - "{{ compiler('c') }}"
    - "{{ compiler('cxx') }}"
    - "{{ compiler('fortran') }}"
    - cmake
<<<<<<< HEAD
    #- build
    - scikit-build
=======
    - build
    - amoeba-build
>>>>>>> 1e4607cf
    - setuptools

  host:
    # Conda-Forge
    - tk
    - mysql
    - libblas
    - liblapack
    - arpack
    - python
    - pybind11
    - pip !=22.1.0
    - amoeba-build

  run:
    - python
    - numpy
    - scipy
    - matplotlib


  test:
    requires:
      - pytest
      - nbmake
    imports:
      - opensees
    source_files:
      - notebooks/
    commands:
      - python -m pytest --nbmake notebooks/


about:
  summary: "Idiomatic and idempotent bindings to the OpenSees framework."
  license: UNKNOWN
  license_family: OTHER
  doc_url: https://brace2.github.io/OpenSeesRT
  dev_url: https://github.com/BRACE2/OpenSeesRT

  description: |
    Nonlinear structural analysis.
    

extra:
  recipe-maintainers:
    - claudioperez
<|MERGE_RESOLUTION|>--- conflicted
+++ resolved
@@ -19,13 +19,7 @@
     - "{{ compiler('cxx') }}"
     - "{{ compiler('fortran') }}"
     - cmake
-<<<<<<< HEAD
-    #- build
-    - scikit-build
-=======
-    - build
     - amoeba-build
->>>>>>> 1e4607cf
     - setuptools
 
   host:
